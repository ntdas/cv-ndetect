{
 "metadata": {
  "language_info": {
   "codemirror_mode": {
    "name": "ipython",
    "version": 3
   },
   "file_extension": ".py",
   "mimetype": "text/x-python",
   "name": "python",
   "nbconvert_exporter": "python",
   "pygments_lexer": "ipython3",
   "version": "3.8.6-final"
  },
  "orig_nbformat": 2,
  "kernelspec": {
   "name": "python3",
   "display_name": "Python 3.8.6 64-bit",
   "metadata": {
    "interpreter": {
     "hash": "bb61456b3119196e7f08b1421852d89636b24dd89abf0f8981352741d61049f9"
    }
   }
  }
 },
 "nbformat": 4,
 "nbformat_minor": 2,
 "cells": [
  {
   "cell_type": "code",
   "execution_count": 16,
   "metadata": {},
   "outputs": [],
   "source": [
    "import numpy as np \n",
    "import pandas as pd\n",
    "import os\n",
    "import matplotlib.pyplot as plt\n",
    "import cv2\n",
    "from skimage.feature import hog\n",
    "import pickle\n",
    "from tqdm import tqdm\n",
    "from hn_detect import *"
   ]
  },
  {
   "cell_type": "code",
<<<<<<< HEAD
<<<<<<< HEAD
   "execution_count": 14,
=======
   "execution_count": 17,
>>>>>>> 4d877663dc2535d2aec504e325518e5b69b12474
=======
   "execution_count": 17,
>>>>>>> 4d877663
   "metadata": {},
   "outputs": [],
   "source": [
    "labels = pd.read_csv('./train_label.csv')"
   ]
  },
  {
   "cell_type": "code",
   "execution_count": 18,
   "metadata": {},
   "outputs": [
    {
     "output_type": "execute_result",
     "data": {
      "text/plain": [
       "    name  height  left  top  width  label\n",
       "0  1.png     219   246   77     81      1\n",
       "1  1.png     219   323   81     96      9\n",
       "2  2.png      32    77   29     23      2\n",
       "3  2.png      32    98   25     26      3\n",
       "4  3.png      15    17    5      8      2"
      ],
      "text/html": "<div>\n<style scoped>\n    .dataframe tbody tr th:only-of-type {\n        vertical-align: middle;\n    }\n\n    .dataframe tbody tr th {\n        vertical-align: top;\n    }\n\n    .dataframe thead th {\n        text-align: right;\n    }\n</style>\n<table border=\"1\" class=\"dataframe\">\n  <thead>\n    <tr style=\"text-align: right;\">\n      <th></th>\n      <th>name</th>\n      <th>height</th>\n      <th>left</th>\n      <th>top</th>\n      <th>width</th>\n      <th>label</th>\n    </tr>\n  </thead>\n  <tbody>\n    <tr>\n      <th>0</th>\n      <td>1.png</td>\n      <td>219</td>\n      <td>246</td>\n      <td>77</td>\n      <td>81</td>\n      <td>1</td>\n    </tr>\n    <tr>\n      <th>1</th>\n      <td>1.png</td>\n      <td>219</td>\n      <td>323</td>\n      <td>81</td>\n      <td>96</td>\n      <td>9</td>\n    </tr>\n    <tr>\n      <th>2</th>\n      <td>2.png</td>\n      <td>32</td>\n      <td>77</td>\n      <td>29</td>\n      <td>23</td>\n      <td>2</td>\n    </tr>\n    <tr>\n      <th>3</th>\n      <td>2.png</td>\n      <td>32</td>\n      <td>98</td>\n      <td>25</td>\n      <td>26</td>\n      <td>3</td>\n    </tr>\n    <tr>\n      <th>4</th>\n      <td>3.png</td>\n      <td>15</td>\n      <td>17</td>\n      <td>5</td>\n      <td>8</td>\n      <td>2</td>\n    </tr>\n  </tbody>\n</table>\n</div>"
     },
     "metadata": {},
     "execution_count": 18
    }
   ],
   "source": [
    "labels.head()"
   ]
  },
  {
   "cell_type": "code",
<<<<<<< HEAD
<<<<<<< HEAD
   "execution_count": 7,
=======
   "execution_count": 19,
>>>>>>> 4d877663dc2535d2aec504e325518e5b69b12474
=======
   "execution_count": 19,
>>>>>>> 4d877663
   "metadata": {},
   "outputs": [],
   "source": [
    "train_path = '../data/train/' #### TO BE CHANGEDDDDD\n",
    "train_images = os.listdir(train_path)"
   ]
  },
  {
   "cell_type": "code",
<<<<<<< HEAD
<<<<<<< HEAD
   "execution_count": 12,
   "metadata": {},
   "outputs": [],
   "source": [
    "def get_cropped(labels, i, option =0):\n",
    "    image = pre_process(train_path, labels['name'][i])\n",
=======
   "execution_count": null,
   "metadata": {},
   "outputs": [],
   "source": []
  },
  {
   "cell_type": "code",
   "execution_count": 20,
   "metadata": {},
   "outputs": [],
   "source": [
=======
   "execution_count": null,
   "metadata": {},
   "outputs": [],
   "source": []
  },
  {
   "cell_type": "code",
   "execution_count": 20,
   "metadata": {},
   "outputs": [],
   "source": [
>>>>>>> 4d877663
    "kernel = np.array([[0,-1,0], [-1,5,-1], [0,-1,0]], np.float32)\n",
    "def pre_process(path,name, factor=1.3):\n",
    "    \"\"\"\n",
    "    Preprocess image: RGB image --> Gray image --> Blur image (reduce noise) --> High Pass Filter (sharpen)         --> Constrast Limited Adaptive Histogram Equalization --> Exposure\n",
    "    @INPUT:\n",
    "        - path: image path\n",
    "        - name: image name\n",
    "        - factor: exposure factor\n",
    "    @OUTPUT:\n",
    "        - imgAHE: preprocessed image\n",
    "    \"\"\"\n",
    "\n",
    "    img = cv2.imread(os.path.join(path, name))\n",
    "\n",
    "    imgGray = cv2.cvtColor(img, cv2.COLOR_BGR2GRAY) # convert to gray image\n",
    "\n",
    "    imgBlur = cv2.GaussianBlur(imgGray, (3,3), 0)   # reduce noise\n",
    "\n",
    "    imgH = cv2.filter2D(imgBlur, -1, kernel)        # sharpen\n",
    "\n",
    "    AHE = cv2.createCLAHE(clipLimit=2.0, tileGridSize=(8,8))# Contrast Limited Adaptive Histogram Equalization \n",
    "    imgAHE = AHE.apply(imgH)\n",
    "    imgAHE = np.array(imgAHE)\n",
    "\n",
    "    img_processed = imgAHE*factor   # exposure\n",
    "\n",
    "    return img_processed"
   ]
  },
  {
   "cell_type": "code",
   "execution_count": 21,
   "metadata": {},
   "outputs": [],
   "source": [
    "def get_cropped(path,labels, i):\n",
    "    #image = cv2.imread(os.path.join(train_path, labels['name'][i]))\n",
    "    image = pre_process(path, labels['name'][i])\n",
<<<<<<< HEAD
>>>>>>> 4d877663dc2535d2aec504e325518e5b69b12474
=======
>>>>>>> 4d877663
    "    x1 = labels['top'][i]\n",
    "    if (x1 < 0): \n",
    "        x1 = 0\n",
    "    x2 = x1 + labels['height'][i]\n",
    "    #if x2 < 0: x2 = 0\n",
    "    y1 = labels['left'][i]\n",
    "    if (y1 < 0): \n",
    "        y1 = 0\n",
    "    y2 = y1 + labels['width'][i]\n",
<<<<<<< HEAD
<<<<<<< HEAD
    "    cropimg = image[x1:x2,y1:y2]\n",
    "    if (option == 0): #16x32\n",
    "        if (((x2-x1) < 32 ) or ((y2-y1)<16)):\n",
    "            #print('return NONE')\n",
    "            return None\n",
    "    elif(option == 1): #16x24\n",
    "        if (((x2-x1) < 24 ) or ((y2-y1)<16)):\n",
    "            #print('return NONE')\n",
    "            return None\n",
=======
    "    #if y2 < 0: y2 = 0\n",
    "    cropimg = image[x1:x2,y1:y2]\n",
    "    \n",
>>>>>>> 4d877663dc2535d2aec504e325518e5b69b12474
=======
    "    #if y2 < 0: y2 = 0\n",
    "    cropimg = image[x1:x2,y1:y2]\n",
    "    \n",
>>>>>>> 4d877663
    "    return cropimg"
   ]
  },
  {
   "cell_type": "code",
<<<<<<< HEAD
<<<<<<< HEAD
   "execution_count": 9,
   "metadata": {},
   "outputs": [],
   "source": [
    "def resize_img(img, option = 0):\n",
    "    #option 0: 16x32\n",
    "    #option 1: 16x24\n",
    "    if option == 0:\n",
    "        dim = (16,32)\n",
    "    elif option == 1:\n",
    "        dim = (16,24)\n",
    "    #print(img.shape)\n",
    "    img_resized = cv2.resize(img, dim, interpolation = cv2.INTER_AREA)\n",
=======
   "execution_count": 22,
   "metadata": {},
   "outputs": [],
   "source": [
=======
   "execution_count": 22,
   "metadata": {},
   "outputs": [],
   "source": [
>>>>>>> 4d877663
    "def resize_img(img, option = 0):\r\n",
    "    #option 0: 16x32\r\n",
    "    #option 1: 8x16\r\n",
    "    if option == 0:\r\n",
    "        dim = (16,32)\r\n",
    "    elif option == 1:\r\n",
    "        dim = (8,16)\r\n",
    "    #print(img.shape)\r\n",
    "    img_resized = cv2.resize(img, dim, interpolation = cv2.INTER_AREA)\r\n",
<<<<<<< HEAD
>>>>>>> 4d877663dc2535d2aec504e325518e5b69b12474
=======
>>>>>>> 4d877663
    "    return img_resized"
   ]
  },
  {
   "cell_type": "code",
<<<<<<< HEAD
<<<<<<< HEAD
   "execution_count": 15,
=======
   "execution_count": 23,
>>>>>>> 4d877663dc2535d2aec504e325518e5b69b12474
=======
   "execution_count": 23,
>>>>>>> 4d877663
   "metadata": {
    "tags": []
   },
   "outputs": [
    {
     "output_type": "stream",
     "name": "stderr",
     "text": [
<<<<<<< HEAD
<<<<<<< HEAD
      "100%|███████████████████████████████████████████████████████████████████████████| 73257/73257 [05:17<00:00, 230.42it/s]\n"
=======
      "100%|██████████| 33402/33402 [00:45<00:00, 739.62it/s]\n"
>>>>>>> 4d877663dc2535d2aec504e325518e5b69b12474
=======
      "100%|██████████| 33402/33402 [00:45<00:00, 739.62it/s]\n"
>>>>>>> 4d877663
     ]
    }
   ],
   "source": [
<<<<<<< HEAD
<<<<<<< HEAD
    "filename = 'HOG_16x24'\n",
    "count = 0\n",
    "num_desc = 540\n",
    "tosave = np.zeros((len(labels), num_desc))\n",
    "for i in tqdm(range(len(labels))):\n",
    "    I = get_cropped(labels, i, option=1)\n",
    "    if (I is None):\n",
    "        count = count+1\n",
    "        continue\n",
    "    I = resize_img(I, option =1)\n",
    "    desc= hog(I, orientations=9, pixels_per_cell = (4,4), cells_per_block = (2,2))\n",
    "    #print(tosave[i,:].shape)\n",
    "    \n",
    "    #print('i is', i)\n",
    "    tosave[i,:] = desc \n"
   ]
  },
  {
   "cell_type": "code",
   "execution_count": 16,
   "metadata": {},
   "outputs": [
    {
     "name": "stdout",
     "output_type": "stream",
     "text": [
      "(73257, 540)\n",
      "42912\n"
     ]
    }
   ],
   "source": [
    "print(tosave.shape)\n",
    "print(count)"
   ]
  },
  {
   "cell_type": "code",
   "execution_count": 17,
   "metadata": {
    "tags": []
   },
   "outputs": [
    {
     "name": "stderr",
     "output_type": "stream",
     "text": [
      "100%|████████████████████████████████████████████████████████████████████████████| 73257/73257 [12:38<00:00, 96.57it/s]"
     ]
    },
    {
     "name": "stdout",
     "output_type": "stream",
     "text": [
      "(16386300,)\n"
     ]
    },
    {
     "name": "stderr",
     "output_type": "stream",
     "text": [
      "\n"
     ]
    }
   ],
   "source": [
    "#print(tosave.shape)\n",
    "tosavenew = np.array([])\n",
    "for i in tqdm(range(len(labels))):\n",
    "    if np.all(tosave[i,:] == np.zeros(num_desc)):\n",
    "        continue\n",
    "    tosavenew = np.append(tosavenew, tosave[i,:])\n",
    "print(tosavenew.shape)\n",
    "tosavenew = tosavenew.reshape(-1,num_desc)"
=======
    "filename = 'HOG_16x32'\n",
    "num_desc = 756\n",
    "tosave = np.zeros((len(train_images), num_desc))\n",
    "for i in tqdm(range(len(train_images))):\n",
    "    I = get_cropped(train_path,labels, i)\n",
    "    I = resize_img(I, option =0)\n",
    "    desc= hog(I, orientations= 9, pixels_per_cell = (4,4), cells_per_block = (2,2))\n",
    "    #print(tosave[i,:].shape)\n",
    "    \n",
    "    #print('i is', i)\n",
    "    tosave[i,:] = desc "
>>>>>>> 4d877663dc2535d2aec504e325518e5b69b12474
=======
    "filename = 'HOG_16x32'\n",
    "num_desc = 756\n",
    "tosave = np.zeros((len(train_images), num_desc))\n",
    "for i in tqdm(range(len(train_images))):\n",
    "    I = get_cropped(train_path,labels, i)\n",
    "    I = resize_img(I, option =0)\n",
    "    desc= hog(I, orientations= 9, pixels_per_cell = (4,4), cells_per_block = (2,2))\n",
    "    #print(tosave[i,:].shape)\n",
    "    \n",
    "    #print('i is', i)\n",
    "    tosave[i,:] = desc "
>>>>>>> 4d877663
   ]
  },
  {
   "cell_type": "code",
<<<<<<< HEAD
<<<<<<< HEAD
   "execution_count": 18,
   "metadata": {},
   "outputs": [
    {
     "data": {
      "text/plain": [
       "(30345, 540)"
      ]
     },
     "execution_count": 18,
     "metadata": {},
     "output_type": "execute_result"
    }
   ],
=======
   "execution_count": 24,
   "metadata": {},
   "outputs": [],
>>>>>>> 4d877663dc2535d2aec504e325518e5b69b12474
=======
   "execution_count": 24,
   "metadata": {},
   "outputs": [],
>>>>>>> 4d877663
   "source": [
    "fileObj = open('./' + filename, 'wb')\n",
    "pickle.dump(tosave, fileObj)\n",
    "fileObj.close()"
   ]
  },
  {
   "cell_type": "code",
<<<<<<< HEAD
<<<<<<< HEAD
   "execution_count": 19,
   "metadata": {},
   "outputs": [],
   "source": [
    "fileObj = open('./16x24/' + filename, 'wb')\n",
    "pickle.dump(tosavenew, fileObj)\n",
    "fileObj.close()"
=======
   "execution_count": 25,
   "metadata": {},
   "outputs": [],
   "source": [
    "#tosave[0:1,:]"
>>>>>>> 4d877663dc2535d2aec504e325518e5b69b12474
=======
   "execution_count": 25,
   "metadata": {},
   "outputs": [],
   "source": [
    "#tosave[0:1,:]"
>>>>>>> 4d877663
   ]
  },
  {
   "cell_type": "code",
   "execution_count": 27,
   "metadata": {},
   "outputs": [
    {
     "output_type": "stream",
     "name": "stdout",
     "text": [
      "1.png\n"
     ]
    },
    {
     "output_type": "execute_result",
     "data": {
      "text/plain": [
       "name      1.png\n",
       "height      219\n",
       "left        246\n",
       "top          77\n",
       "width        81\n",
       "label         1\n",
       "Name: 0, dtype: object"
      ]
     },
     "metadata": {},
     "execution_count": 27
    },
    {
     "output_type": "display_data",
     "data": {
      "text/plain": "<Figure size 432x288 with 1 Axes>",
      "image/svg+xml": "<?xml version=\"1.0\" encoding=\"utf-8\" standalone=\"no\"?>\r\n<!DOCTYPE svg PUBLIC \"-//W3C//DTD SVG 1.1//EN\"\r\n  \"http://www.w3.org/Graphics/SVG/1.1/DTD/svg11.dtd\">\r\n<!-- Created with matplotlib (https://matplotlib.org/) -->\r\n<svg height=\"248.919844pt\" version=\"1.1\" viewBox=\"0 0 142.845 248.919844\" width=\"142.845pt\" xmlns=\"http://www.w3.org/2000/svg\" xmlns:xlink=\"http://www.w3.org/1999/xlink\">\r\n <metadata>\r\n  <rdf:RDF xmlns:cc=\"http://creativecommons.org/ns#\" xmlns:dc=\"http://purl.org/dc/elements/1.1/\" xmlns:rdf=\"http://www.w3.org/1999/02/22-rdf-syntax-ns#\">\r\n   <cc:Work>\r\n    <dc:type rdf:resource=\"http://purl.org/dc/dcmitype/StillImage\"/>\r\n    <dc:date>2020-12-25T18:38:09.715259</dc:date>\r\n    <dc:format>image/svg+xml</dc:format>\r\n    <dc:creator>\r\n     <cc:Agent>\r\n      <dc:title>Matplotlib v3.3.3, https://matplotlib.org/</dc:title>\r\n     </cc:Agent>\r\n    </dc:creator>\r\n   </cc:Work>\r\n  </rdf:RDF>\r\n </metadata>\r\n <defs>\r\n  <style type=\"text/css\">*{stroke-linecap:butt;stroke-linejoin:round;}</style>\r\n </defs>\r\n <g id=\"figure_1\">\r\n  <g id=\"patch_1\">\r\n   <path d=\"M 0 248.919844 \r\nL 142.845 248.919844 \r\nL 142.845 0 \r\nL 0 0 \r\nz\r\n\" style=\"fill:none;\"/>\r\n  </g>\r\n  <g id=\"axes_1\">\r\n   <g id=\"patch_2\">\r\n    <path d=\"M 26.925 225.041719 \r\nL 135.645 225.041719 \r\nL 135.645 7.601719 \r\nL 26.925 7.601719 \r\nz\r\n\" style=\"fill:#ffffff;\"/>\r\n   </g>\r\n   <g clip-path=\"url(#pf763c3fe13)\">\r\n    <image height=\"218\" id=\"image609aef90dc\" transform=\"scale(1 -1)translate(0 -218)\" width=\"109\" x=\"26.925\" xlink:href=\"data:image/png;base64,\r\niVBORw0KGgoAAAANSUhEUgAAAG0AAADaCAYAAACsN8ybAAAKfklEQVR4nO2dy28cWRXGT1Xddre7/ejYieM8HDx5KBNnIkWDZkCaBWLJBoklbBD/Cn8QC4YFCDbARCRCgowgGQ9DnDhxO36M293udrtfVcWC7f2OhFd81vdb1tHtrq6vr3Tuqe+emzx5/UFpgO/XMhSyfjGMXt+ewo87N4tpDmODMolezwzfR27xMWZmu9N5GLuSncJYr5j5n7+vlkzhmEmJn30KI+L/FolGiEQjRKIRItEIkWiEhO9WzzcwBym1l057afib6SUY6+WzMFZPR9Hr7ybLcMx8egZj/xpeg7HLlR6MNbMBjKH7955VP6/BmGYaIRKNEIlGiEQjRKIRItEICcegWm9mVnFS0t+fxVPj37UfwTHHY5y67/YXYSwv8H8rL+L3OBxX4JjxCMcswcuSMsfPoz4XX3qYmX167W30+hfbt/FtOPehmUaIRCNEohEi0QiRaISE5RRndCdOZtlM4wXSJ28/gGOKrTkYq7ZxZmYFDmXj+HXs2DCrn+HMLMM/2Zwaro0u4ef4t8/iPyB9gZ/HwmtljxcKiUaIRCNEohEi0QiRaISE8w4sgN6zf8K26qvPsMciPcUF12QI8nozyxcb0etZ+wSOsSm2mVvFeSQ5XnuUNbzI6H99OXp9Zb8Px2Sb2zCmmUaIRCNEohEi0QiRaIRINEJCK8d25tzZ1Ims1f2bzqDS2WX5HO98rGzh9D3NwP8udf6PFfxG4fh713HsPv7M8T1sNc9CfDnzwzvfwDFrtWMY00wjRKIRItEIkWiESDRCJBohSa91C+boheOoeTmJp+i9ArtfXo2vwthfundg7PUvP4Sxxpet6PWygY02xWIdxlo/wMuShz/ZhLGfrTyFsfVKO3p903keN4JS/guFRCNEohEi0QiRaIRINEJCt8CmmVqCNc2A3nmJx6yGDoz9YuXPMPbzHz+AsQfP4ub7xDHoJKMJjBXOJtHUaV4zKfH3tfP4EuOTany5YmZ2WOCuPJpphEg0QiQaIRKNEIlGiEQjJHScxioezTS+VJhPcTrdcdqg/2O4BmOPHsSbp5iZ5TPxz8yXcbU+a2MPfbWD0/qlGWyCWs7wZ9aS+DNxdiXbRxVt371QSDRCJBohEo0QiUZIKJz2gKdOEXSmjOc+BzluaNIAnb3NzK4EbP3+9NIbGHty9ePo9WwPeyzKhfjuUTOzCk4CXbzO3+ggoKrT7yZLcFAzjRCJRohEI0SiESLRCJFohISO40XoFdhajVhzfCC1BDdd8c7H3M6uwNjpenyJMb93BMdYax+GKg+XYGxn0ISxbAkXeOtp/LfNOGn9pMTPSjONEIlGiEQjRKIRItEIkWiEBC/VbmS48t4BywGv2t1y3gB0gHXazKzi3GN/Nb4jdb6OlytJDS9zZvexTX5zfwXGmrdw85dBEX9bUgfekf+ilP9CIdEIkWiESDRCJBohEo0Qt8X72NEUpfZbk3g7czOz1awLYzPOG4DVCh53/Dg+7trnOHX3ekFmZzgNHx3jZYRnh++B7aU1p8q/NcUWes00QiQaIRKNEIlGiEQjRKIREl5NsGkGHdZqZjYo45Vyb8xpidPY1uQSjHlV/sbKafR6OXROZE1xO/nsW/xmY/bdAow9HX4Hxh5Xd6LXvZ2gtwNesmimESLRCJFohEg0QiQaIWElw+d0njidv+tJfFen1w/kfnUXxu5V92Bsa4y9GY9X4+332pdx4TqZ4GzUO9uz/h5bv9tT7H/ZC/HYdefZp9oJerGQaIRINEIkGiESjRCJRkjw0nqvHd4bUGi+XsFNV7IEl0gPp7gYW3H8I/caB9HrzwI+fKfs4KJwMsKF2rndRRj7zd4jGNtYjxeM3+XnmzOaaYRINEIkGiESjRCJRohEIyR4DV6aGfZ7ILy+jahrtpnZsMQn82Sgt6SZWQ3YsXv3m3DMQgdX18sxvsc0x1X+VhcvB14Ob0avb9TiSwEzf5mjmUaIRCNEohEi0QiRaIRINEJC5pqTMegNwMDpHzlJsB27NcF9FmsJrrxfCnFbeHcdf9fCX8/3X60eOJb3A2zsmd+IN4bx3mzUnXb4mmmESDRCJBohEo0QiUaIRCMkpOc026CqfC/HRqEPq+9hzDMRHU7x+Z5oiXG2givyZR3fYzJxejC+ie8bMDMLnQ0YOwX3uOQcIfWH7kMY00wjRKIRItEIkWiESDRCwkKK+214no4XoxvR6/Mp7prt0XPs6WniHb4TL6xW7mIfSNJ1PCKLOFO15SYM1Y7wzs2DSTwL9/w0u2fYc6KZRohEI0SiESLRCJFohEg0QsKRc2iPV/xtgFR7IcNLCP+7sD3d80vMpPGC92drr+GY1gD7R5IMxyzgWDpZhrFv+vHmNXmJ58z7U1ys10wjRKIRItEIkWiESDRCJBohwavKI2+DmdlGNe6X2J3irt+1FNu712aOYOzI6aWIlgN36/GmMGZmO7c/gbFkD99HOYfPLZ1r4Z2bJ5P40slrhlMBSxkzzTRKJBohEo0QiUaIRCNEohESvKYrC85yoAAV6nHp7fb0DgHCKTN6o2CGzxJFO0TNzAY38RKisY2t68kAv8Go7+HlzL8P4u3m1xttOOZ+cx/GNNMIkWiESDRCJBohEo0QiUaIe6rT3hT7yZ+e3Yle/3j2DRzTyRsw5i0vvLcN6DQlzwx0toyXJXNVfKpT2XP2B0yxsWfSiv/u6h28V+LB7CGMaaYRItEIkWiESDRCJBohEo2Q0CmwWWXJbcgS95pvjq7DMV61HrVqNzPr5Pgeq2DcywG+j+5dGLLLv8Vbha2Klx6VvQ6M1Q7jKf+ocNraO304NdMIkWiESDRCJBohEo2Q4FmuLeAQytqKEjdB8bJAL7PsOuNQ68Pg2KonTadD+gjfRzKLd6vaEI9DdpWFgIvkOiDogiHRCJFohEg0QiQaIRKNkOCl2kOnoIk8HbnzP/CayRx4ncmd+xgV8XXJwQj3bQxXcKrtpvU1XDC2Ai8j5nbj6fvzTvysUDOzlRXcC1IzjRCJRohEI0SiESLRCJFohLj9Hj1uVI6j178c3IJjJs4u0SVn5+YX38Yt6GZmO+1m9Pqwi9PzrItfX5RjvKMzcVL+so/vv3Y0jV7/eucqHPOjlRcwpplGiEQjRKIRItEIkWiESDRCQt+pvHenuOKN0vfjKTbhtMc49tZwY5jXf4+fIGVmdvtX8Yp9doIt7WUFLz2KLq6uZ84bgPJ0AGPVd/HlUWVrFY55fm8NxjTTCJFohEg0QiQaIRKNEIlGSPBMM4djbI7p547JBTDM8XedjPHSo6jh3ZnH9+PLiOV/YqNN9h73WSxmcPOX6e4ejFmBvfcB9IlcfIV/1/NDvJNVM40QiUaIRCNEohEi0QgJJ1OctY0Kp7BaxrPHkOIsarGCu20Ppjhru3kPH/Yz+yC+I7Uzwr9r/x3OzG59jovT9T9+BWNFHxeo8/34/c/tXINjtvZ1JuiFQqIRItEIkWiESDRCJBoh4asT7FNwG7kM434Jb8z6Ii7UenifOcqdDjWAKzc7MNb6KbbJL6x9BGPXfr0NY+gs0eo+XiakPeyZ0UwjRKIRItEIkWiESDRCJBoh/wERds9orOSrPgAAAABJRU5ErkJggg==\" y=\"-7.041719\"/>\r\n   </g>\r\n   <g id=\"matplotlib.axis_1\">\r\n    <g id=\"xtick_1\">\r\n     <g id=\"line2d_1\">\r\n      <defs>\r\n       <path d=\"M 0 0 \r\nL 0 3.5 \r\n\" id=\"mebfcb70606\" style=\"stroke:#000000;stroke-width:0.8;\"/>\r\n      </defs>\r\n      <g>\r\n       <use style=\"stroke:#000000;stroke-width:0.8;\" x=\"30.3225\" xlink:href=\"#mebfcb70606\" y=\"225.041719\"/>\r\n      </g>\r\n     </g>\r\n     <g id=\"text_1\">\r\n      <!-- 0 -->\r\n      <g transform=\"translate(27.14125 239.640156)scale(0.1 -0.1)\">\r\n       <defs>\r\n        <path d=\"M 31.78125 66.40625 \r\nQ 24.171875 66.40625 20.328125 58.90625 \r\nQ 16.5 51.421875 16.5 36.375 \r\nQ 16.5 21.390625 20.328125 13.890625 \r\nQ 24.171875 6.390625 31.78125 6.390625 \r\nQ 39.453125 6.390625 43.28125 13.890625 \r\nQ 47.125 21.390625 47.125 36.375 \r\nQ 47.125 51.421875 43.28125 58.90625 \r\nQ 39.453125 66.40625 31.78125 66.40625 \r\nz\r\nM 31.78125 74.21875 \r\nQ 44.046875 74.21875 50.515625 64.515625 \r\nQ 56.984375 54.828125 56.984375 36.375 \r\nQ 56.984375 17.96875 50.515625 8.265625 \r\nQ 44.046875 -1.421875 31.78125 -1.421875 \r\nQ 19.53125 -1.421875 13.0625 8.265625 \r\nQ 6.59375 17.96875 6.59375 36.375 \r\nQ 6.59375 54.828125 13.0625 64.515625 \r\nQ 19.53125 74.21875 31.78125 74.21875 \r\nz\r\n\" id=\"DejaVuSans-48\"/>\r\n       </defs>\r\n       <use xlink:href=\"#DejaVuSans-48\"/>\r\n      </g>\r\n     </g>\r\n    </g>\r\n    <g id=\"xtick_2\">\r\n     <g id=\"line2d_2\">\r\n      <g>\r\n       <use style=\"stroke:#000000;stroke-width:0.8;\" x=\"98.2725\" xlink:href=\"#mebfcb70606\" y=\"225.041719\"/>\r\n      </g>\r\n     </g>\r\n     <g id=\"text_2\">\r\n      <!-- 10 -->\r\n      <g transform=\"translate(91.91 239.640156)scale(0.1 -0.1)\">\r\n       <defs>\r\n        <path d=\"M 12.40625 8.296875 \r\nL 28.515625 8.296875 \r\nL 28.515625 63.921875 \r\nL 10.984375 60.40625 \r\nL 10.984375 69.390625 \r\nL 28.421875 72.90625 \r\nL 38.28125 72.90625 \r\nL 38.28125 8.296875 \r\nL 54.390625 8.296875 \r\nL 54.390625 0 \r\nL 12.40625 0 \r\nz\r\n\" id=\"DejaVuSans-49\"/>\r\n       </defs>\r\n       <use xlink:href=\"#DejaVuSans-49\"/>\r\n       <use x=\"63.623047\" xlink:href=\"#DejaVuSans-48\"/>\r\n      </g>\r\n     </g>\r\n    </g>\r\n   </g>\r\n   <g id=\"matplotlib.axis_2\">\r\n    <g id=\"ytick_1\">\r\n     <g id=\"line2d_3\">\r\n      <defs>\r\n       <path d=\"M 0 0 \r\nL -3.5 0 \r\n\" id=\"m4fd4497dec\" style=\"stroke:#000000;stroke-width:0.8;\"/>\r\n      </defs>\r\n      <g>\r\n       <use style=\"stroke:#000000;stroke-width:0.8;\" x=\"26.925\" xlink:href=\"#m4fd4497dec\" y=\"10.999219\"/>\r\n      </g>\r\n     </g>\r\n     <g id=\"text_3\">\r\n      <!-- 0 -->\r\n      <g transform=\"translate(13.5625 14.798437)scale(0.1 -0.1)\">\r\n       <use xlink:href=\"#DejaVuSans-48\"/>\r\n      </g>\r\n     </g>\r\n    </g>\r\n    <g id=\"ytick_2\">\r\n     <g id=\"line2d_4\">\r\n      <g>\r\n       <use style=\"stroke:#000000;stroke-width:0.8;\" x=\"26.925\" xlink:href=\"#m4fd4497dec\" y=\"44.974219\"/>\r\n      </g>\r\n     </g>\r\n     <g id=\"text_4\">\r\n      <!-- 5 -->\r\n      <g transform=\"translate(13.5625 48.773437)scale(0.1 -0.1)\">\r\n       <defs>\r\n        <path d=\"M 10.796875 72.90625 \r\nL 49.515625 72.90625 \r\nL 49.515625 64.59375 \r\nL 19.828125 64.59375 \r\nL 19.828125 46.734375 \r\nQ 21.96875 47.46875 24.109375 47.828125 \r\nQ 26.265625 48.1875 28.421875 48.1875 \r\nQ 40.625 48.1875 47.75 41.5 \r\nQ 54.890625 34.8125 54.890625 23.390625 \r\nQ 54.890625 11.625 47.5625 5.09375 \r\nQ 40.234375 -1.421875 26.90625 -1.421875 \r\nQ 22.3125 -1.421875 17.546875 -0.640625 \r\nQ 12.796875 0.140625 7.71875 1.703125 \r\nL 7.71875 11.625 \r\nQ 12.109375 9.234375 16.796875 8.0625 \r\nQ 21.484375 6.890625 26.703125 6.890625 \r\nQ 35.15625 6.890625 40.078125 11.328125 \r\nQ 45.015625 15.765625 45.015625 23.390625 \r\nQ 45.015625 31 40.078125 35.4375 \r\nQ 35.15625 39.890625 26.703125 39.890625 \r\nQ 22.75 39.890625 18.8125 39.015625 \r\nQ 14.890625 38.140625 10.796875 36.28125 \r\nz\r\n\" id=\"DejaVuSans-53\"/>\r\n       </defs>\r\n       <use xlink:href=\"#DejaVuSans-53\"/>\r\n      </g>\r\n     </g>\r\n    </g>\r\n    <g id=\"ytick_3\">\r\n     <g id=\"line2d_5\">\r\n      <g>\r\n       <use style=\"stroke:#000000;stroke-width:0.8;\" x=\"26.925\" xlink:href=\"#m4fd4497dec\" y=\"78.949219\"/>\r\n      </g>\r\n     </g>\r\n     <g id=\"text_5\">\r\n      <!-- 10 -->\r\n      <g transform=\"translate(7.2 82.748437)scale(0.1 -0.1)\">\r\n       <use xlink:href=\"#DejaVuSans-49\"/>\r\n       <use x=\"63.623047\" xlink:href=\"#DejaVuSans-48\"/>\r\n      </g>\r\n     </g>\r\n    </g>\r\n    <g id=\"ytick_4\">\r\n     <g id=\"line2d_6\">\r\n      <g>\r\n       <use style=\"stroke:#000000;stroke-width:0.8;\" x=\"26.925\" xlink:href=\"#m4fd4497dec\" y=\"112.924219\"/>\r\n      </g>\r\n     </g>\r\n     <g id=\"text_6\">\r\n      <!-- 15 -->\r\n      <g transform=\"translate(7.2 116.723437)scale(0.1 -0.1)\">\r\n       <use xlink:href=\"#DejaVuSans-49\"/>\r\n       <use x=\"63.623047\" xlink:href=\"#DejaVuSans-53\"/>\r\n      </g>\r\n     </g>\r\n    </g>\r\n    <g id=\"ytick_5\">\r\n     <g id=\"line2d_7\">\r\n      <g>\r\n       <use style=\"stroke:#000000;stroke-width:0.8;\" x=\"26.925\" xlink:href=\"#m4fd4497dec\" y=\"146.899219\"/>\r\n      </g>\r\n     </g>\r\n     <g id=\"text_7\">\r\n      <!-- 20 -->\r\n      <g transform=\"translate(7.2 150.698437)scale(0.1 -0.1)\">\r\n       <defs>\r\n        <path d=\"M 19.1875 8.296875 \r\nL 53.609375 8.296875 \r\nL 53.609375 0 \r\nL 7.328125 0 \r\nL 7.328125 8.296875 \r\nQ 12.9375 14.109375 22.625 23.890625 \r\nQ 32.328125 33.6875 34.8125 36.53125 \r\nQ 39.546875 41.84375 41.421875 45.53125 \r\nQ 43.3125 49.21875 43.3125 52.78125 \r\nQ 43.3125 58.59375 39.234375 62.25 \r\nQ 35.15625 65.921875 28.609375 65.921875 \r\nQ 23.96875 65.921875 18.8125 64.3125 \r\nQ 13.671875 62.703125 7.8125 59.421875 \r\nL 7.8125 69.390625 \r\nQ 13.765625 71.78125 18.9375 73 \r\nQ 24.125 74.21875 28.421875 74.21875 \r\nQ 39.75 74.21875 46.484375 68.546875 \r\nQ 53.21875 62.890625 53.21875 53.421875 \r\nQ 53.21875 48.921875 51.53125 44.890625 \r\nQ 49.859375 40.875 45.40625 35.40625 \r\nQ 44.1875 33.984375 37.640625 27.21875 \r\nQ 31.109375 20.453125 19.1875 8.296875 \r\nz\r\n\" id=\"DejaVuSans-50\"/>\r\n       </defs>\r\n       <use xlink:href=\"#DejaVuSans-50\"/>\r\n       <use x=\"63.623047\" xlink:href=\"#DejaVuSans-48\"/>\r\n      </g>\r\n     </g>\r\n    </g>\r\n    <g id=\"ytick_6\">\r\n     <g id=\"line2d_8\">\r\n      <g>\r\n       <use style=\"stroke:#000000;stroke-width:0.8;\" x=\"26.925\" xlink:href=\"#m4fd4497dec\" y=\"180.874219\"/>\r\n      </g>\r\n     </g>\r\n     <g id=\"text_8\">\r\n      <!-- 25 -->\r\n      <g transform=\"translate(7.2 184.673437)scale(0.1 -0.1)\">\r\n       <use xlink:href=\"#DejaVuSans-50\"/>\r\n       <use x=\"63.623047\" xlink:href=\"#DejaVuSans-53\"/>\r\n      </g>\r\n     </g>\r\n    </g>\r\n    <g id=\"ytick_7\">\r\n     <g id=\"line2d_9\">\r\n      <g>\r\n       <use style=\"stroke:#000000;stroke-width:0.8;\" x=\"26.925\" xlink:href=\"#m4fd4497dec\" y=\"214.849219\"/>\r\n      </g>\r\n     </g>\r\n     <g id=\"text_9\">\r\n      <!-- 30 -->\r\n      <g transform=\"translate(7.2 218.648437)scale(0.1 -0.1)\">\r\n       <defs>\r\n        <path d=\"M 40.578125 39.3125 \r\nQ 47.65625 37.796875 51.625 33 \r\nQ 55.609375 28.21875 55.609375 21.1875 \r\nQ 55.609375 10.40625 48.1875 4.484375 \r\nQ 40.765625 -1.421875 27.09375 -1.421875 \r\nQ 22.515625 -1.421875 17.65625 -0.515625 \r\nQ 12.796875 0.390625 7.625 2.203125 \r\nL 7.625 11.71875 \r\nQ 11.71875 9.328125 16.59375 8.109375 \r\nQ 21.484375 6.890625 26.8125 6.890625 \r\nQ 36.078125 6.890625 40.9375 10.546875 \r\nQ 45.796875 14.203125 45.796875 21.1875 \r\nQ 45.796875 27.640625 41.28125 31.265625 \r\nQ 36.765625 34.90625 28.71875 34.90625 \r\nL 20.21875 34.90625 \r\nL 20.21875 43.015625 \r\nL 29.109375 43.015625 \r\nQ 36.375 43.015625 40.234375 45.921875 \r\nQ 44.09375 48.828125 44.09375 54.296875 \r\nQ 44.09375 59.90625 40.109375 62.90625 \r\nQ 36.140625 65.921875 28.71875 65.921875 \r\nQ 24.65625 65.921875 20.015625 65.03125 \r\nQ 15.375 64.15625 9.8125 62.3125 \r\nL 9.8125 71.09375 \r\nQ 15.4375 72.65625 20.34375 73.4375 \r\nQ 25.25 74.21875 29.59375 74.21875 \r\nQ 40.828125 74.21875 47.359375 69.109375 \r\nQ 53.90625 64.015625 53.90625 55.328125 \r\nQ 53.90625 49.265625 50.4375 45.09375 \r\nQ 46.96875 40.921875 40.578125 39.3125 \r\nz\r\n\" id=\"DejaVuSans-51\"/>\r\n       </defs>\r\n       <use xlink:href=\"#DejaVuSans-51\"/>\r\n       <use x=\"63.623047\" xlink:href=\"#DejaVuSans-48\"/>\r\n      </g>\r\n     </g>\r\n    </g>\r\n   </g>\r\n   <g id=\"patch_3\">\r\n    <path d=\"M 26.925 225.041719 \r\nL 26.925 7.601719 \r\n\" style=\"fill:none;stroke:#000000;stroke-linecap:square;stroke-linejoin:miter;stroke-width:0.8;\"/>\r\n   </g>\r\n   <g id=\"patch_4\">\r\n    <path d=\"M 135.645 225.041719 \r\nL 135.645 7.601719 \r\n\" style=\"fill:none;stroke:#000000;stroke-linecap:square;stroke-linejoin:miter;stroke-width:0.8;\"/>\r\n   </g>\r\n   <g id=\"patch_5\">\r\n    <path d=\"M 26.925 225.041719 \r\nL 135.645 225.041719 \r\n\" style=\"fill:none;stroke:#000000;stroke-linecap:square;stroke-linejoin:miter;stroke-width:0.8;\"/>\r\n   </g>\r\n   <g id=\"patch_6\">\r\n    <path d=\"M 26.925 7.601719 \r\nL 135.645 7.601719 \r\n\" style=\"fill:none;stroke:#000000;stroke-linecap:square;stroke-linejoin:miter;stroke-width:0.8;\"/>\r\n   </g>\r\n  </g>\r\n </g>\r\n <defs>\r\n  <clipPath id=\"pf763c3fe13\">\r\n   <rect height=\"217.44\" width=\"108.72\" x=\"26.925\" y=\"7.601719\"/>\r\n  </clipPath>\r\n </defs>\r\n</svg>\r\n",
      "image/png": "iVBORw0KGgoAAAANSUhEUgAAAI4AAAD5CAYAAADx2g1xAAAAOXRFWHRTb2Z0d2FyZQBNYXRwbG90bGliIHZlcnNpb24zLjMuMywgaHR0cHM6Ly9tYXRwbG90bGliLm9yZy/Il7ecAAAACXBIWXMAAAsTAAALEwEAmpwYAAASfklEQVR4nO2dW2xc13WG/zVnhneKFCmKlCjJ8oWtIzuI0hqGAwepkzStWxSwgxaG8xD4wY1ToH4I0D4YfnEe2sIFmqZ5MAI4rREFaOO4aR2rhdHUEIq4ToHEVura8kWxotIRZZGURFEiRQ05l9WHGbq0sP9Ncg89vOj/AIHDvWbP2Rz9c+ass/b+t7k7hFgtufUegNicSDgiCQlHJCHhiCQkHJGEhCOSyDfS2czuBvANABmAv3X3x2PPb+lp9/ahbcFY7KZAxYm+I51asjKNVSOfl0rVaIxFqjSC6BjLFT6ObJbHCtML/EWz1Z8LigNcBgunxs65+8DV7cnCMbMMwBMAPgdgDMDLZnbY3d9kfdqHtuETT94fjFWdv/nTxfZV99nfM0Vjc+WWVR8LAPK5arC9WOZvY2yMU9NdNLbtpTYa23X4XRrzro5wIJ/RPsf/cDuNjX7lT4MHa+Sr6nYAJ9z9pLsvAHgawD0NvJ7YRDQinGEAp5b8PlZvE9cAH/rFsZk9ZGavmNkrCxevfNiHE02iEeGcBrB3ye976m0fwN2fdPfb3P22lh5+/SA2F40I52UAI2Z2vZm1ALgfwOG1GZbY6CRnVe5eNrOHAfwQtXT8KXd/I9anLSvhI9vGg7GzCzzDGO64GGzP5yq0T5Wl8IhnVTnj+XMrSfFjWdXZsV4a2/cvPOPq+NExGivPztKYZeHsqfSpj9E+1W5+64LR0H0cd38ewPONvIbYnOjOsUhCwhFJSDgiCQlHJCHhiCQayqpWS2ZVbMsXg7FLZX5zsD2LVIMJ48VwFR4AylX+eRl7ZyeN9R8N9+s/xtPj/jPv0Vh16gKPFedpDJEFBtlgePwX9vBbEH2D52nsl6RdZxyRhIQjkpBwRBISjkhCwhFJNDWrysHRlisFYwMtM7TfzpZLwfbR4g7apy0LHwcA2tp57ESRFx63H58LttsV/nqVgV4aw/gEDeV3D9FY9RzPgrwjPOX04o3877pzgGd+r5J2nXFEEhKOSELCEUlIOCIJCUckIeGIJJqbjpujKwsXOVk7AAwXwsXAi2WyahFAV8aLhH35yzR25uM9NHbqut5ge/Einy+dXeRv8a/8BS/EosD7WSf/u+f3hldllm7gS5MOdp+iMYbOOCIJCUckIeGIJCQckYSEI5KQcEQSjTpyjQKYAVABUHb326IHswr6Mz4/l1GsFoLtN7Xx6vJMhRsTxZb5fnLHL2hsvi/8dp2Z5yn8j0evpzFr4fOAY1hXJ40V+8Nj/NU9POWuxBzFCGtxH+fT7n5uDV5HbCL0VSWSaFQ4DuDfzeyomT20FgMSm4NGv6o+6e6nzWwngBfM7G13f3HpE+qCeggAduxO+04XG4+Gzjjufrr+cxLAs6gZSl79nPcdubrJxaXYfCQLx8w6zax78TGA3wLA3YDElqKRU8AggGfNbPF1/sHd/y3Woeo5XK62BmP9eZ6mT5bDVeSYh3Al8pkYyvOltxfKPNXtIBX32LHKZ/nSZr/CK9arT5BrzO4OO3L9Ru8Y7dOd4zMTGI1YuZ0EwP3BxJZG6bhIQsIRSUg4IgkJRyQh4YgkmnpHLm8VmnZ3GJ9cPk+q461kHToAdOfC67yXoyfj/VhVfTxSHS9MRz6breFbEwDg1fAWRwBgHTzFZ3cTYo5nJedbEjF0xhFJSDgiCQlHJCHhiCQkHJFEc32OUUUvyXbGyzwzYXNib27lTlJvz++OjoNRML6V0Rwp0B7o4OP4zxM0hHqBOIgXeeGxdMMuGisOhP+2WAYaK9IydMYRSUg4IgkJRyQh4YgkJByRhIQjkmhqOl5ChslK96r73dEeXpb7y3IfP1akcHepygt+nTlebGUFWjYnGgDaz/P03uf5dkrWzd8nz/PPe2E47DbGCsUA8NrsHhpj6IwjkpBwRBISjkhCwhFJSDgiCQlHJLFsOm5mTwH4PQCT7n5rva0PwPcA7AcwCuA+d+frauvk4GizcJV2vNLL+1m44tsSqWTvbzlLYyXnf/b5Mje7Llg52B5dNjzGlzZbK3fvYPtOAcDcEO93087xYHt/Cx/HjyZGaIyxkjPOtwHcfVXbIwCOuPsIgCP138U1xLLCqfvdTF3VfA+AQ/XHhwDcu7bDEhud1GucQXc/U388jppzhbiGaPji2N0dNUu3IGb2kJm9YmavXJoKXyOIzUeqcCbMbBcA1H9OsicudeTaJkeuLUOqcA4DeKD++AEAz63NcMRmYSXp+HcB3AVgh5mNAXgMwOMAnjGzBwG8C+C+lRysghxmSGU65q715vxwsL03sly3WOUp63ul8J5OANARqY6zyeon5nbSPnaSO2Ghm6f+VuTjmB3mlf/rCuFJ7hXn54hSdfXnj2WF4+5fIKHPrvpoYsugO8ciCQlHJCHhiCQkHJGEhCOSaK4jF/h+VcMR0+o3SDqei6wB31e4urz2/8xUeeV5IVI5L1XDafCPT/E9qa7v4FV67+LbQCPPU+7IvHOMdIXvxd7Szm8LvN25+oqRzjgiCQlHJCHhiCQkHJGEhCOSkHBEEk1NxyvI4RJJhS+Dm0WzKnhsi+gYsf2Zzpb5mm1WHS+diKzz7uHHsoszvF/Eyq3Yz9fM7yxcCrazRQIAsLv9Io0xdMYRSUg4IgkJRyQh4YgkJByRRNOXHVTJ3NehAi9ysmyGFUwBbqoNAOcrfK5vbM4x23aofZIfy+Z4duQVXqT1/eHCLgCUe/nSZ+Yoxt5DAPjNnjdo7AnSrjOOSELCEUlIOCIJCUckIeGIJCQckUSqI9dXAXwJwOKE2kfd/fnlXsthSXsjsfR5b+E87RMr6g1H5iPH3LrOFMNLh3tGeXqMyG6+MeZ38vnInTvDJtgAMFMJL7He28bfq9geXYxURy4A+Lq7H6z/W1Y0YmuR6sglrnEaucZ52MxeM7OnzIzbP4gtSapwvgngRgAHAZwB8DX2xKWOXDNT/LpDbC6ShOPuE+5ecfcqgG8BuD3y3Pcdubr7IivJxKYiSTiLNm51Pg/g2NoMR2wWUh257jKzg6iZRo4C+PJKDpahiu7cFRpbLWcj+0T1Zjxljbl1FZ2fFYtk7W338Wnax8vcMNNa+LGqGa+4D/fwOcIH2sJLfQci70cKqY5cf7emoxCbDt05FklIOCIJCUckIeGIJCQckURTJ6tnqGIbWX4bm0A+kIWXtR6f3037sLQfAAby4dcDgJML3Oz6ncskVubVZevkVW5v47cFZnfz/5rfH3qdxhh7M367I2c89ad9Vt1DCEg4IhEJRyQh4YgkJByRhIQjkmhqOl5ChslK2L2qN8f3nprz8Lrnj7adon1ia8ffmR+iMbZFNAC8Oh5ez73v3JlgOwB4jhtdW2Qi+9wuPv6+PF8zP0TW05f47pfIOY/RPqvuIQQkHJGIhCOSkHBEEhKOSKKpWVWrlXFjIbwNTywLykj2MV3lBcShjM/LHY64f8XmHF+e7Ay2W1vEbznHP5uVHXzO9JW9fCnRHW3v0tgMmRcd26LpZJkXWxk644gkJByRhIQjkpBwRBISjkhCwhFJrGQJ8F4A3wEwiNqS3yfd/Rtm1gfgewD2o7YM+D5353nuMrRE0sWMFOhuKJyjfaajO/3ywuN4qYfGtr9K+rVG0tlIIbPSzlP/1u3cWJul3DGKkULm/vzCql9vJWecMoA/cfcDAO4A8MdmdgDAIwCOuPsIgCP138U1wkocuc64+8/qj2cAvAVgGMA9AA7Vn3YIwL0f0hjFBmRV1zhmth/AxwH8BMCguy9ORBlH7atMXCOsWDhm1gXgnwB8xd0/sDDJ3R0IX4gsdeSanlq9u6XYmKxIOGZWQE00f+/u/1xvnlg0WKr/nAz1XerI1dvHL0rF5mJZ4ZiZoeaH85a7//WS0GEAD9QfPwDgubUfntiorKQ6fieALwJ43cxerbc9CuBxAM+Y2YMA3gVw33Iv5ACKxIB6pho2do7B0nQAGI7sZdVpPP18d2GAxrrGyVftHF9u7JHYldt20djNg+/R2HTkvdqdD+8s3BJZ5tthq/8mWIkj10sAnfPw2VUfUWwJdOdYJCHhiCQkHJGEhCOSkHBEEk125HL0ku2NY3smscr56YhBNttGGYi7f10k+z0BQOcoSfGzSDo7zCsxpXb+ud3TMU1jsYn9c9Xwf2lHZP+unsgyZYbOOCIJCUckIeGIJCQckYSEI5KQcEQSTU3HASBHKtrdkXSxxcLpeEdumvaZjuxJFdvn6qcX9tNYbiK8p21ldz/tk03xKn2J3xWIEpsVwGYfzDt/fyty5BLNQsIRSUg4IgkJRyQh4YgkmppV5eHozYUzpDbjGmaOUecrYYcsIO6sNdI6TmOvv7WPxj6ycCLYnp0Pz/MFgOo27ho238uLlVMLvF+sSNtP5lrnwOc+Hytp2yHRJCQckYSEI5KQcEQSEo5IQsIRSTTiyPVVAF8CsOh4/ai7Px97rcxy6MmFU+tqxJGLzbHNSPETAMZLvTT27Plfp7HrDvOCHzPC9hae+nsrj+V43RHVyLzi2NZIfVl4+6aX58NbJgHAcH71RmoruY+z6Mj1MzPrBnDUzF6ox77u7n+16qOKTc9K1o6fAXCm/njGzBYducQ1TCOOXADwsJm9ZmZPmdn2tR6c2Lg04sj1TQA3AjiI2hnpa6Tf+45c587LkWurkOzI5e4T7l5x9yqAbwG4PdR3qSPXjn45cm0Vkh25Fm3c6nwewLG1H57YqDTiyPUFMzuIWoo+CuDLy71Q2as4Vw27YVUi015LHk7h/+gfH6J9uk7xdHbgVb7jcOdJvrOwd4Ur1lbi6XF2lu+b1X2KV/f/54c309jLI9fx4+XDtyg+fePPaZ+9bbF0/GSwtRFHrug9G7G10Z1jkYSEI5KQcEQSEo5IQsIRSTR1snrBchjOwintpSrfn+l4KeyS1TXGU+7Bn/IJ5LnL3K0L7Xyfq2pXeBzZ1KVgOwCgzO+Wb/8JN8He/l+88u9tfHnz7IEdwfbRiRHa59TbfDtqhs44IgkJRyQh4YgkJByRhIQjkpBwRBJNd+RKIUcmsl/5FE+5T+7h66tbp7r5wXgWjIxuc8W3nM5f4WX/jN+BQIXfFcD8dn4bIn9n2DXs7NE+2mfbyAF+sO+Em3XGEUlIOCIJCUckIeGIJCQckYSEI5JoajpehuN8NWwpVoislZ6uhivqd+77X9rnwhDfd+q9WZ4+V6r8s1SphsdYXODrw2fneQzGU3WvRLZ77uLV/V8bHAu2v3QLr6hfvDWyUkDpuFhLJByRhIQjkpBwRBISjkhiJY5cbQBeBNBaf/733f0xM7sewNMA+gEcBfBFd6dlwNrBDNtz4epdwbghwW93hA2tb26ZoH1iW/OMlrkjy0xkF+AOsrPwqRLfdqg7x42pf17cRWM7CryA20tctwA+/o/eGs62AGA2UlF9jLSv5IwzD+Az7v4x1CxN7jazOwD8JWqOXDcBuADgwRW8ltgiLCscr7Ho816o/3MAnwHw/Xr7IQD3fhgDFBuTlfrjZHWnikkALwD4BYBpd1+0aRiD7N2uKVYknLqB0kEAe1AzUOIeHFex1JHrrBy5tgyryqrcfRrAfwD4BIBeM1u8uN4D4DTp874j14AcubYMK3HkGjCz3vrjdgCfA/AWagL6g/rTHgDw3Ic0RrEBWUmRcxeAQ2aWoSa0Z9z9X83sTQBPm9mfAfhv1Ozeolx24Cipz90RmWObMYPsSModY3/EELqn5RyNzXl4HLe0TNI+zNwbAPYVwvODAWAgu0xjM5Edjtnx2iKm2iXn3wQsHV+JI9drqFnUXt1+EsQwUmx9dOdYJCHhiCQkHJGEhCOSkHBEEuaeltImHczsLIBF+6cdAHjue+2xUd+P69x94OrGpgrnAwc2e8Xdb1uXg29ANtv7oa8qkYSEI5JYT+E8uY7H3ohsqvdj3a5xxOZGX1UiiXURjpndbWbHzeyEmT2yHmNYT+p7mE6a2bElbX1m9oKZvVP/uaH3OG26cOrTM54A8DsADqC2YVrES2xL8m0Ad1/V9giAI+4+AuBI/fcNy3qccW4HcMLdT9aX0zwN4J51GMe64e4vArh6Ms49qE36BzbB5P/1EM4wgKX7F2qie43B+h7vADAOYHA9B7McujjegHgt1d3Q6e56COc0gL1LfqcT3a8xJhZ3Vq7/5PNRNwDrIZyXAYyY2fVm1gLgfgCH12EcG43DqE36BzbB5P91uQFoZr8L4G8AZACecvc/b/og1hEz+y6Au1CriE+gNif8BwCeAbAPtRkE97k7n82+zujOsUhCF8ciCQlHJCHhiCQkHJGEhCOSkHBEEhKOSELCEUn8H/qOWdlxWnDAAAAAAElFTkSuQmCC\n"
     },
     "metadata": {
      "needs_background": "light"
     }
    }
   ],
   "source": [
    "index = 0\n",
    "#image = cv2.imread(os.path.join(train_path, labels['name'][index]))\n",
    "todisp = resize_img(get_cropped(train_path,labels, index))\n",
    "plt.imshow(todisp)\n",
    "print(labels['name'][index])\n",
    "labels.loc[index]"
   ]
  },
  {
   "cell_type": "code",
   "execution_count": 28,
   "metadata": {},
   "outputs": [
    {
     "output_type": "execute_result",
     "data": {
      "text/plain": [
       "(32, 16)"
      ]
     },
     "metadata": {},
     "execution_count": 28
    }
   ],
   "source": [
    "todisp.shape"
   ]
  },
  {
   "cell_type": "code",
   "execution_count": 29,
   "metadata": {},
   "outputs": [],
   "source": [
    "des , hogim = hog(todisp, pixels_per_cell = (8,8), cells_per_block = (4,2), visualize = True)\n"
   ]
  },
  {
   "cell_type": "code",
   "execution_count": 30,
   "metadata": {},
   "outputs": [
    {
     "output_type": "execute_result",
     "data": {
      "text/plain": [
       "(72,)"
      ]
     },
     "metadata": {},
     "execution_count": 30
    }
   ],
   "source": [
    "des.shape"
   ]
  },
  {
   "cell_type": "code",
   "execution_count": 31,
   "metadata": {},
   "outputs": [
    {
     "output_type": "execute_result",
     "data": {
      "text/plain": [
       "<matplotlib.image.AxesImage at 0x25c08760910>"
      ]
     },
     "metadata": {},
     "execution_count": 31
    },
    {
     "output_type": "display_data",
     "data": {
      "text/plain": "<Figure size 432x288 with 1 Axes>",
      "image/svg+xml": "<?xml version=\"1.0\" encoding=\"utf-8\" standalone=\"no\"?>\r\n<!DOCTYPE svg PUBLIC \"-//W3C//DTD SVG 1.1//EN\"\r\n  \"http://www.w3.org/Graphics/SVG/1.1/DTD/svg11.dtd\">\r\n<!-- Created with matplotlib (https://matplotlib.org/) -->\r\n<svg height=\"248.919844pt\" version=\"1.1\" viewBox=\"0 0 142.845 248.919844\" width=\"142.845pt\" xmlns=\"http://www.w3.org/2000/svg\" xmlns:xlink=\"http://www.w3.org/1999/xlink\">\r\n <metadata>\r\n  <rdf:RDF xmlns:cc=\"http://creativecommons.org/ns#\" xmlns:dc=\"http://purl.org/dc/elements/1.1/\" xmlns:rdf=\"http://www.w3.org/1999/02/22-rdf-syntax-ns#\">\r\n   <cc:Work>\r\n    <dc:type rdf:resource=\"http://purl.org/dc/dcmitype/StillImage\"/>\r\n    <dc:date>2020-12-25T18:38:14.813556</dc:date>\r\n    <dc:format>image/svg+xml</dc:format>\r\n    <dc:creator>\r\n     <cc:Agent>\r\n      <dc:title>Matplotlib v3.3.3, https://matplotlib.org/</dc:title>\r\n     </cc:Agent>\r\n    </dc:creator>\r\n   </cc:Work>\r\n  </rdf:RDF>\r\n </metadata>\r\n <defs>\r\n  <style type=\"text/css\">*{stroke-linecap:butt;stroke-linejoin:round;}</style>\r\n </defs>\r\n <g id=\"figure_1\">\r\n  <g id=\"patch_1\">\r\n   <path d=\"M 0 248.919844 \r\nL 142.845 248.919844 \r\nL 142.845 0 \r\nL 0 0 \r\nz\r\n\" style=\"fill:none;\"/>\r\n  </g>\r\n  <g id=\"axes_1\">\r\n   <g id=\"patch_2\">\r\n    <path d=\"M 26.925 225.041719 \r\nL 135.645 225.041719 \r\nL 135.645 7.601719 \r\nL 26.925 7.601719 \r\nz\r\n\" style=\"fill:#ffffff;\"/>\r\n   </g>\r\n   <g clip-path=\"url(#pcdf40b5a43)\">\r\n    <image height=\"218\" id=\"imagefccfccd1a0\" transform=\"scale(1 -1)translate(0 -218)\" width=\"109\" x=\"26.925\" xlink:href=\"data:image/png;base64,\r\niVBORw0KGgoAAAANSUhEUgAAAG0AAADaCAYAAACsN8ybAAAGLklEQVR4nO2dvU5UaxSGN8iI8qNYSGAkBg12JBITLcbCS+AKuAFiQUdLyxXQeAH0dHY0VMbESGgwBJ2EmJDADGPGMMPP6c/Z7zqwQMwbnqfcb75xD0++ZO3Ptdf0FEVxXoAVvX/7BuDyIM0QpBmCNEOQZgjSDOnLLnz8+HHp9f7+frnm169fMvv9+7fMjo+PL35jf5AHDx7I7M6dOzJT999ut1P3wU4zBGmGIM0QpBmCNEOQZkhY8r98+VJmX758Kb0+MzMj13S7XZk1Gg2ZTU1Nyezbt28yU4yNjcns58+fl/68oiiKwcFBmR0eHpZef/funVyzvr4uM3aaIUgzBGmGIM0QpBnSUwQ9IrVaTS5UleWrV6/kmqjSi6q27e1tmSk2NjZktri4KLPx8XGZRQfGr1+/llm9Xi+9HlWIEew0Q5BmCNIMQZohSDMEaYaEJX+EOsSNDmNfvHghs8+fP8tMHU7/CaJD3ImJCZl9+vRJZs1ms/R69nCanWYI0gxBmiFIMwRphiDNkLBHJNOb0Wq15JqoLTwq6zO9KhHZ3oyo5D86Orp0lu1VYacZgjRDkGYI0gxBmiFIMyR9yq/e+Lx//75cMzQ0JLPobc/9/f2L39gVGRgYkFn0luvp6anMoseBDOw0Q5BmCNIMQZohSDMEaYakS374e7DTDEGaIUgzBGmGIM0QpBmCNEOQZgjSDEGaIUgzBGmGpKeFq36Pubk5uebDhw8yOz/X59YnJycXv7Er0ten/ySrq6sym5+fl9nBwUHp9ez3YqcZgjRDkGYI0gxBmiFIMyQs+Xt7tVP1Vmc0EzEqp6MfCIp+fCdqx1b09PTILCrDK5WKzKLvpj4zuo/oEYidZgjSDEGaIUgzBGmGIM2QdMmvStzobcl79+7JLHvKr+4jWhN9r6gMj0r+zONA9J0j2GmGIM0QpBmCNEOQZgjSDEm/CapO3qPhKe/fv5fZ8vKyzM7Ozi5+Y1ckKvmr1arMVlZWZDY7O1t6nZL/FoE0Q5BmCNIMQZohSDMkPOXPNNREp+tR6R5l0al85nEg21Bz3RmNPbcIpBmCNEOQZgjSDAmrx6jlOtObEU3NjiaJRz8slCGqzDLt3UVRFN1u99KfyZugtwikGYI0Q5BmCNIMQZohTAs3hJ1mCNIMQZohSDMEaYYgzRCkGYI0Q5BmCNIMQZohSDMEaYakR7yrVu1Hjx7JNdFMx06nI7ObHPEeNRhtb2/L7M2bNzKr1+tXuqd/w04zBGmGIM0QpBmCNEOQZkh63qN6AzN6ezTqk2+32zK7yRHv0XsD0eNAhuz3YqcZgjRDkGYI0gxBmiHpOSJ3794tvR5NBI+q0ehNyszk7+jzsvcYVY/Dw8OXXpepfIuCnWYJ0gxBmiFIMwRphiDNkLDkj8pmdWAcHbiqx4SiKIrj4+NL/1tZsr8/+uzZM5ltbW3JbHBwsPQ608JvEUgzBGmGIM0QpBmCNENudFp41CNyk9PCs70Z2Yxp4YA0R5BmCNIMQZohSDPkRke8h63O11zWR2QbaiIy7eTZ0fXsNEOQZgjSDEGaIUgzBGmGMOLdEHaaIUgzBGmGIM0QpBmCNEOQZgjSDEGaIUgzBGmGIM2Q9LTwSqVSej3q9YjasaO3TqPsupmcnJTZ7OyszNbW1mS2s7NzlVv6D+w0Q5BmCNIMQZohSDMEaYaEJX8031C1NEdzD6OSP5oW/vTpU5n9+PFDZorp6WmZbW5uyix6HMhQrVZltre3JzN2miFIMwRphiDNEKQZgjRD0sNfnjx5Uno9KvlHR0dl1mg0ZPb9+3eZPXz4sPR6s9lMfV6tVpPZ27dvZfbx40eZqf8Ricr66O/ITjMEaYYgzRCkGYI0Q5BmSPpNUHXyPjIyItfs7+/LrNVqySw7JCVDdPL+/PlzmS0tLclsYWGh9Hr0PwoR7DRDkGYI0gxBmiFIMwRphoSn/JmGmqOjI7kmmrOYmZf4f+sU2Yaa6Adgv379KjNV2mcbjNhphiDNEKQZgjRDkGZIWD1GLdeq76HT6cg1UfWoPq8orv/AOKoQs+zu7spMtZNzYHyLQJohSDMEaYYgzRCkGcK0cEPYaYYgzRCkGYI0Q5BmCNIM+QeppsawOICjMgAAAABJRU5ErkJggg==\" y=\"-7.041719\"/>\r\n   </g>\r\n   <g id=\"matplotlib.axis_1\">\r\n    <g id=\"xtick_1\">\r\n     <g id=\"line2d_1\">\r\n      <defs>\r\n       <path d=\"M 0 0 \r\nL 0 3.5 \r\n\" id=\"mb10e778d48\" style=\"stroke:#000000;stroke-width:0.8;\"/>\r\n      </defs>\r\n      <g>\r\n       <use style=\"stroke:#000000;stroke-width:0.8;\" x=\"30.3225\" xlink:href=\"#mb10e778d48\" y=\"225.041719\"/>\r\n      </g>\r\n     </g>\r\n     <g id=\"text_1\">\r\n      <!-- 0 -->\r\n      <g transform=\"translate(27.14125 239.640156)scale(0.1 -0.1)\">\r\n       <defs>\r\n        <path d=\"M 31.78125 66.40625 \r\nQ 24.171875 66.40625 20.328125 58.90625 \r\nQ 16.5 51.421875 16.5 36.375 \r\nQ 16.5 21.390625 20.328125 13.890625 \r\nQ 24.171875 6.390625 31.78125 6.390625 \r\nQ 39.453125 6.390625 43.28125 13.890625 \r\nQ 47.125 21.390625 47.125 36.375 \r\nQ 47.125 51.421875 43.28125 58.90625 \r\nQ 39.453125 66.40625 31.78125 66.40625 \r\nz\r\nM 31.78125 74.21875 \r\nQ 44.046875 74.21875 50.515625 64.515625 \r\nQ 56.984375 54.828125 56.984375 36.375 \r\nQ 56.984375 17.96875 50.515625 8.265625 \r\nQ 44.046875 -1.421875 31.78125 -1.421875 \r\nQ 19.53125 -1.421875 13.0625 8.265625 \r\nQ 6.59375 17.96875 6.59375 36.375 \r\nQ 6.59375 54.828125 13.0625 64.515625 \r\nQ 19.53125 74.21875 31.78125 74.21875 \r\nz\r\n\" id=\"DejaVuSans-48\"/>\r\n       </defs>\r\n       <use xlink:href=\"#DejaVuSans-48\"/>\r\n      </g>\r\n     </g>\r\n    </g>\r\n    <g id=\"xtick_2\">\r\n     <g id=\"line2d_2\">\r\n      <g>\r\n       <use style=\"stroke:#000000;stroke-width:0.8;\" x=\"98.2725\" xlink:href=\"#mb10e778d48\" y=\"225.041719\"/>\r\n      </g>\r\n     </g>\r\n     <g id=\"text_2\">\r\n      <!-- 10 -->\r\n      <g transform=\"translate(91.91 239.640156)scale(0.1 -0.1)\">\r\n       <defs>\r\n        <path d=\"M 12.40625 8.296875 \r\nL 28.515625 8.296875 \r\nL 28.515625 63.921875 \r\nL 10.984375 60.40625 \r\nL 10.984375 69.390625 \r\nL 28.421875 72.90625 \r\nL 38.28125 72.90625 \r\nL 38.28125 8.296875 \r\nL 54.390625 8.296875 \r\nL 54.390625 0 \r\nL 12.40625 0 \r\nz\r\n\" id=\"DejaVuSans-49\"/>\r\n       </defs>\r\n       <use xlink:href=\"#DejaVuSans-49\"/>\r\n       <use x=\"63.623047\" xlink:href=\"#DejaVuSans-48\"/>\r\n      </g>\r\n     </g>\r\n    </g>\r\n   </g>\r\n   <g id=\"matplotlib.axis_2\">\r\n    <g id=\"ytick_1\">\r\n     <g id=\"line2d_3\">\r\n      <defs>\r\n       <path d=\"M 0 0 \r\nL -3.5 0 \r\n\" id=\"m017e554723\" style=\"stroke:#000000;stroke-width:0.8;\"/>\r\n      </defs>\r\n      <g>\r\n       <use style=\"stroke:#000000;stroke-width:0.8;\" x=\"26.925\" xlink:href=\"#m017e554723\" y=\"10.999219\"/>\r\n      </g>\r\n     </g>\r\n     <g id=\"text_3\">\r\n      <!-- 0 -->\r\n      <g transform=\"translate(13.5625 14.798437)scale(0.1 -0.1)\">\r\n       <use xlink:href=\"#DejaVuSans-48\"/>\r\n      </g>\r\n     </g>\r\n    </g>\r\n    <g id=\"ytick_2\">\r\n     <g id=\"line2d_4\">\r\n      <g>\r\n       <use style=\"stroke:#000000;stroke-width:0.8;\" x=\"26.925\" xlink:href=\"#m017e554723\" y=\"44.974219\"/>\r\n      </g>\r\n     </g>\r\n     <g id=\"text_4\">\r\n      <!-- 5 -->\r\n      <g transform=\"translate(13.5625 48.773437)scale(0.1 -0.1)\">\r\n       <defs>\r\n        <path d=\"M 10.796875 72.90625 \r\nL 49.515625 72.90625 \r\nL 49.515625 64.59375 \r\nL 19.828125 64.59375 \r\nL 19.828125 46.734375 \r\nQ 21.96875 47.46875 24.109375 47.828125 \r\nQ 26.265625 48.1875 28.421875 48.1875 \r\nQ 40.625 48.1875 47.75 41.5 \r\nQ 54.890625 34.8125 54.890625 23.390625 \r\nQ 54.890625 11.625 47.5625 5.09375 \r\nQ 40.234375 -1.421875 26.90625 -1.421875 \r\nQ 22.3125 -1.421875 17.546875 -0.640625 \r\nQ 12.796875 0.140625 7.71875 1.703125 \r\nL 7.71875 11.625 \r\nQ 12.109375 9.234375 16.796875 8.0625 \r\nQ 21.484375 6.890625 26.703125 6.890625 \r\nQ 35.15625 6.890625 40.078125 11.328125 \r\nQ 45.015625 15.765625 45.015625 23.390625 \r\nQ 45.015625 31 40.078125 35.4375 \r\nQ 35.15625 39.890625 26.703125 39.890625 \r\nQ 22.75 39.890625 18.8125 39.015625 \r\nQ 14.890625 38.140625 10.796875 36.28125 \r\nz\r\n\" id=\"DejaVuSans-53\"/>\r\n       </defs>\r\n       <use xlink:href=\"#DejaVuSans-53\"/>\r\n      </g>\r\n     </g>\r\n    </g>\r\n    <g id=\"ytick_3\">\r\n     <g id=\"line2d_5\">\r\n      <g>\r\n       <use style=\"stroke:#000000;stroke-width:0.8;\" x=\"26.925\" xlink:href=\"#m017e554723\" y=\"78.949219\"/>\r\n      </g>\r\n     </g>\r\n     <g id=\"text_5\">\r\n      <!-- 10 -->\r\n      <g transform=\"translate(7.2 82.748437)scale(0.1 -0.1)\">\r\n       <use xlink:href=\"#DejaVuSans-49\"/>\r\n       <use x=\"63.623047\" xlink:href=\"#DejaVuSans-48\"/>\r\n      </g>\r\n     </g>\r\n    </g>\r\n    <g id=\"ytick_4\">\r\n     <g id=\"line2d_6\">\r\n      <g>\r\n       <use style=\"stroke:#000000;stroke-width:0.8;\" x=\"26.925\" xlink:href=\"#m017e554723\" y=\"112.924219\"/>\r\n      </g>\r\n     </g>\r\n     <g id=\"text_6\">\r\n      <!-- 15 -->\r\n      <g transform=\"translate(7.2 116.723437)scale(0.1 -0.1)\">\r\n       <use xlink:href=\"#DejaVuSans-49\"/>\r\n       <use x=\"63.623047\" xlink:href=\"#DejaVuSans-53\"/>\r\n      </g>\r\n     </g>\r\n    </g>\r\n    <g id=\"ytick_5\">\r\n     <g id=\"line2d_7\">\r\n      <g>\r\n       <use style=\"stroke:#000000;stroke-width:0.8;\" x=\"26.925\" xlink:href=\"#m017e554723\" y=\"146.899219\"/>\r\n      </g>\r\n     </g>\r\n     <g id=\"text_7\">\r\n      <!-- 20 -->\r\n      <g transform=\"translate(7.2 150.698437)scale(0.1 -0.1)\">\r\n       <defs>\r\n        <path d=\"M 19.1875 8.296875 \r\nL 53.609375 8.296875 \r\nL 53.609375 0 \r\nL 7.328125 0 \r\nL 7.328125 8.296875 \r\nQ 12.9375 14.109375 22.625 23.890625 \r\nQ 32.328125 33.6875 34.8125 36.53125 \r\nQ 39.546875 41.84375 41.421875 45.53125 \r\nQ 43.3125 49.21875 43.3125 52.78125 \r\nQ 43.3125 58.59375 39.234375 62.25 \r\nQ 35.15625 65.921875 28.609375 65.921875 \r\nQ 23.96875 65.921875 18.8125 64.3125 \r\nQ 13.671875 62.703125 7.8125 59.421875 \r\nL 7.8125 69.390625 \r\nQ 13.765625 71.78125 18.9375 73 \r\nQ 24.125 74.21875 28.421875 74.21875 \r\nQ 39.75 74.21875 46.484375 68.546875 \r\nQ 53.21875 62.890625 53.21875 53.421875 \r\nQ 53.21875 48.921875 51.53125 44.890625 \r\nQ 49.859375 40.875 45.40625 35.40625 \r\nQ 44.1875 33.984375 37.640625 27.21875 \r\nQ 31.109375 20.453125 19.1875 8.296875 \r\nz\r\n\" id=\"DejaVuSans-50\"/>\r\n       </defs>\r\n       <use xlink:href=\"#DejaVuSans-50\"/>\r\n       <use x=\"63.623047\" xlink:href=\"#DejaVuSans-48\"/>\r\n      </g>\r\n     </g>\r\n    </g>\r\n    <g id=\"ytick_6\">\r\n     <g id=\"line2d_8\">\r\n      <g>\r\n       <use style=\"stroke:#000000;stroke-width:0.8;\" x=\"26.925\" xlink:href=\"#m017e554723\" y=\"180.874219\"/>\r\n      </g>\r\n     </g>\r\n     <g id=\"text_8\">\r\n      <!-- 25 -->\r\n      <g transform=\"translate(7.2 184.673437)scale(0.1 -0.1)\">\r\n       <use xlink:href=\"#DejaVuSans-50\"/>\r\n       <use x=\"63.623047\" xlink:href=\"#DejaVuSans-53\"/>\r\n      </g>\r\n     </g>\r\n    </g>\r\n    <g id=\"ytick_7\">\r\n     <g id=\"line2d_9\">\r\n      <g>\r\n       <use style=\"stroke:#000000;stroke-width:0.8;\" x=\"26.925\" xlink:href=\"#m017e554723\" y=\"214.849219\"/>\r\n      </g>\r\n     </g>\r\n     <g id=\"text_9\">\r\n      <!-- 30 -->\r\n      <g transform=\"translate(7.2 218.648437)scale(0.1 -0.1)\">\r\n       <defs>\r\n        <path d=\"M 40.578125 39.3125 \r\nQ 47.65625 37.796875 51.625 33 \r\nQ 55.609375 28.21875 55.609375 21.1875 \r\nQ 55.609375 10.40625 48.1875 4.484375 \r\nQ 40.765625 -1.421875 27.09375 -1.421875 \r\nQ 22.515625 -1.421875 17.65625 -0.515625 \r\nQ 12.796875 0.390625 7.625 2.203125 \r\nL 7.625 11.71875 \r\nQ 11.71875 9.328125 16.59375 8.109375 \r\nQ 21.484375 6.890625 26.8125 6.890625 \r\nQ 36.078125 6.890625 40.9375 10.546875 \r\nQ 45.796875 14.203125 45.796875 21.1875 \r\nQ 45.796875 27.640625 41.28125 31.265625 \r\nQ 36.765625 34.90625 28.71875 34.90625 \r\nL 20.21875 34.90625 \r\nL 20.21875 43.015625 \r\nL 29.109375 43.015625 \r\nQ 36.375 43.015625 40.234375 45.921875 \r\nQ 44.09375 48.828125 44.09375 54.296875 \r\nQ 44.09375 59.90625 40.109375 62.90625 \r\nQ 36.140625 65.921875 28.71875 65.921875 \r\nQ 24.65625 65.921875 20.015625 65.03125 \r\nQ 15.375 64.15625 9.8125 62.3125 \r\nL 9.8125 71.09375 \r\nQ 15.4375 72.65625 20.34375 73.4375 \r\nQ 25.25 74.21875 29.59375 74.21875 \r\nQ 40.828125 74.21875 47.359375 69.109375 \r\nQ 53.90625 64.015625 53.90625 55.328125 \r\nQ 53.90625 49.265625 50.4375 45.09375 \r\nQ 46.96875 40.921875 40.578125 39.3125 \r\nz\r\n\" id=\"DejaVuSans-51\"/>\r\n       </defs>\r\n       <use xlink:href=\"#DejaVuSans-51\"/>\r\n       <use x=\"63.623047\" xlink:href=\"#DejaVuSans-48\"/>\r\n      </g>\r\n     </g>\r\n    </g>\r\n   </g>\r\n   <g id=\"patch_3\">\r\n    <path d=\"M 26.925 225.041719 \r\nL 26.925 7.601719 \r\n\" style=\"fill:none;stroke:#000000;stroke-linecap:square;stroke-linejoin:miter;stroke-width:0.8;\"/>\r\n   </g>\r\n   <g id=\"patch_4\">\r\n    <path d=\"M 135.645 225.041719 \r\nL 135.645 7.601719 \r\n\" style=\"fill:none;stroke:#000000;stroke-linecap:square;stroke-linejoin:miter;stroke-width:0.8;\"/>\r\n   </g>\r\n   <g id=\"patch_5\">\r\n    <path d=\"M 26.925 225.041719 \r\nL 135.645 225.041719 \r\n\" style=\"fill:none;stroke:#000000;stroke-linecap:square;stroke-linejoin:miter;stroke-width:0.8;\"/>\r\n   </g>\r\n   <g id=\"patch_6\">\r\n    <path d=\"M 26.925 7.601719 \r\nL 135.645 7.601719 \r\n\" style=\"fill:none;stroke:#000000;stroke-linecap:square;stroke-linejoin:miter;stroke-width:0.8;\"/>\r\n   </g>\r\n  </g>\r\n </g>\r\n <defs>\r\n  <clipPath id=\"pcdf40b5a43\">\r\n   <rect height=\"217.44\" width=\"108.72\" x=\"26.925\" y=\"7.601719\"/>\r\n  </clipPath>\r\n </defs>\r\n</svg>\r\n",
      "image/png": "iVBORw0KGgoAAAANSUhEUgAAAI4AAAD5CAYAAADx2g1xAAAAOXRFWHRTb2Z0d2FyZQBNYXRwbG90bGliIHZlcnNpb24zLjMuMywgaHR0cHM6Ly9tYXRwbG90bGliLm9yZy/Il7ecAAAACXBIWXMAAAsTAAALEwEAmpwYAAANGklEQVR4nO3dX4xU5RnH8e/jClQQxC0U/4CgskmDWrZGjbVNtJo2aGrQpCF4YbjQYky9qOmFxIviTRNJqtYYNcGWSE3rn9pauDBtDWk0laS4ULQ01kgRFNwFjPxZIoLg04s5m64477uzz5zdObP7+ySTnT3PnDMv8OPMvOe85z3m7ogM12mtboC0JwVHQhQcCVFwJETBkRAFR0JOb2ZlM1sEPAp0AL9y9weHeL36/u3nI3efeerC8B7HzDqAx4EbgQXAbWa2IN4+qahd9RY281F1FbDd3Xe4+3HgOWBxE9uTNtJMcM4HPhj0++5imYwDTX3HaYSZLQeWj/T7yOhqJjh7gDmDfp9dLPsCd18NrAZ9OR5LmvmoegPoMrMLzWwisBRYX06zpOrCexx3P2Fm9wB/odYdX+Pu/y6tZYNMmDBhWMsBTp48max9/vnnydpnn33WeMNG0EUXXZSs3XzzzcnaunXr6i7fuXNns036gqa+47j7y8DLJbVF2oiOHEuIgiMhCo6EKDgSouBIyIgfOW7UBRdckKy9//77dZdPmTIluU6uO97f35+snXnmmcnakSNHkrWU8847L1n78MMPh709gHnz5iVrqW73pZdemlxn27Ztw26D9jgSouBIiIIjIQqOhCg4ElKZXlWq5wTpHtf06dOT6+zfvz9Zy132HOk55eR6TrkeV6522WWXJWup3lOk55SjPY6EKDgSouBIiIIjIQqOhCg4ElKZ7vhZZ52VrKVOWB4/fjy5TldXV7J28ODBZG3XrroXLmYdOnQoWZs6dWqyljtZ+fDDDydrK1euTNZSY6Zz7chJnRDWHkdCFBwJUXAkRMGREAVHQhQcCWl2Rq6dQD9wEjjh7ldEt5UbI7xnz5fmMgDyXcy+vr5kLdcdj4x9zpk7d26ytnHjxmTt9ddfT9beeeedZG3Hjh11l5c99rmM4zjfdfePStiOtBF9VElIs8Fx4K9mtrmYQEnGiWY/qr7j7nvM7GvAK2b2H3d/bfALNCPX2NTUHsfd9xQ/9wEvUZtQ8tTXrHb3K5r54izV08x0tVPMbOrAc+D7QLkDW6WymvmomgW8ZGYD2/mdu/85urHcIPHUzFu5s+MdHR3D3h7Eutw5uUHikUt5o6KXG6c0M5XbDmBhiW2RNqLuuIQoOBKi4EiIgiMhCo6E2GjePlpT8relzfUO3mqPIyEKjoQoOBKi4EiIgiMhCo6EKDgSouBIiIIjIQqOhCg4EqLgSEhlZuTKOf30+s2cOHFicp0zzjgjWTtw4ECylrtD8GiaM2dOsrZp06ZkLTUTWdkTf2uPIyEKjoQoOBKi4EiIgiMhCo6EDNkdN7M1wA+Afe5+abGsE3gemAfsBJa4e7qP24DcJbsnTpyou3zy5Mmh7eW63Kedlv6/FOmq59qRm4UsJ3Kn4uJS7boi484b2eM8DSw6ZdkKYIO7dwEbit9lHBkyOMV8Nx+fsngxsLZ4vha4pdxmSdVFv+PMcvfe4nkftZkrZBxp+pSDu3vueinNyDU2Rfc4e83sXIDi577UCzUj19gUDc56YFnxfBmwrpzmSLtopDv+LHAdMMPMdgMrgQeBF8zsDmAXsKTZhuS6pqkubeqsOeS71WV3uXMif65maqlud9mXeg8ZHHe/LVG6odSWSFvRkWMJUXAkRMGREAVHQhQcCanMYPXcpNWp7mfuLHFu8uxJkyYla6kz8TmpWzZDftB87rDAe++9l6xdcsklydqUKVPqLo+eiT969Gjd5drjSIiCIyEKjoQoOBKi4EiIgiMhlemO57qLqe7up59+mlwnV0t1MaH8weW5duTOWOeu9e7v7x/2emX/ubTHkRAFR0IUHAlRcCREwZGQyvSqIpfl5noDuZOVubHKkZOcObmeU+RS3qjoSc4U7XEkRMGREAVHQhQcCVFwJETBkRh3zz6ANdQmFdg2aNkDwB5ga/G4aajtFOu5Hm336Kn3bxmdkQvgEXfvLh4vN7AdGUOiM3LJONfMd5x7zOwtM1tjZmeX1iJpC9HgPAlcDHQDvcBDqRea2XIz6zGznuB7SRU1+KV2HoO+HDda05fjMfEIfzn+koFp3Aq3Atsi25H2FZ2R6zoz66aWyJ3AXSPXRKkiK3uKr+ybZWYnlcraXG/iTx05lhAFR0IUHAlRcCREwZGQygxWz0kNLs/dg+nOO+9M1p555plkrexB4jm5QfOdnZ3J2hNPPJGsLV26tO7ysgfha48jIQqOhCg4EqLgSIiCIyEKjoRUpjseuX10bvLpadOmJWu5LnfZ97LKHTKIXt+em0w8tc1W3D5a5EsUHAlRcCREwZEQBUdCKtOrGqt3Ac71WHI9nbJrZQ8R1h5HQhQcCVFwJETBkRAFR0IUHAlp5BLgOcBvgFnULvld7e6Pmlkn8Dy1SQd2Akvc/UC4IYGu9b333ptc57HHHkvWJk6cmKxFxubm1smdvM11q5966qlk7e677x72+0W746nDJI3scU4AP3X3BcDVwI/NbAGwAtjg7l3AhuJ3GScamZGr1923FM/7gbeB84HFwNriZWuBW0aojVJBw/qOY2bzgG8C/wBmuXtvUeqj9lEm40TDpxzM7EzgD8BP3P3w4M9nd/fUTBRmthxY3mxDpVoa2uOY2QRqofmtu/+xWLx3YIKl4ue+euu6+2p3v6LeVBnSvoYMjtV2Lb8G3nb3hweV1gPLiufLgHXlN0+qqpGPqm8DtwP/MrOtxbL7gQeBF8zsDmAXsKSZhuTOSqe6u8eOHUuuE71DcNl3y839uXJd5NSdj4eqjdaY4yGD4+5/B1LvesOw31HGBB05lhAFR0IUHAlRcCREwZGQygxWz3VbU7dZPnz4cHKddrh9dK4dkS53bpuakUsqQcGREAVHQhQcCVFwJETBkRDddkiGotsOSXkUHAlRcCREwZEQBUdCFBwJUXAkRMGREAVHQhQcCVFwJETBkZBmZuR6APgRsL946f3u/vJINHLSpEl1l+duO5Qapwz5S4f379+frJVt8uTJyVrqzwz5S5Fz47DL1Mhg9YEZubaY2VRgs5m9UtQecfdfjFzzpKoauXa8F+gtnveb2cCMXDKONTMjF8A9ZvaWma0xs7PLbpxUV8PBOXVGLuBJ4GKgm9oe6aHEesvNrMfMeppvrlRFeEYud9/r7ifd/XPgKeCqeutqRq6xKTwj18A0boVbgW3lN0+qqpkZuW4zs25qXfSdwF3NNGT+/PnJ2vbt2+sunz59enKdGTNmJGtbt25N1hYuXJisvfnmm8layrXXXpusvfrqq8laZ2dnshbpcp9zzjnJWl9f37C318yMXCNyzEbag44cS4iCIyEKjoQoOBKi4EhIW1wCnOqq57qYXV1dydqWLVuStUiXOyrXVZ89e3ay1tOTPgh/6NChussjXe6CLgGW8ig4EqLgSIiCIyEKjoQoOBJSme74Nddck1wvdcb68ssvT66TOqMO+a7pu+++m6ylbNy4MVm77777krVzzz03WZs2bVqyduWVVyZrH3zwQd3luTPxOatWrVJ3XMqj4EiIgiMhCo6EKDgSouBISGW645FB4t3d3cl1ent7k7W9e/cma5FB8znRQeK57niutnv37rrLo4Pm0dlxKZOCIyEKjoQoOBKi4EjIkL0qM/sK8BowidqVny+6+0ozuxB4DvgqsBm43d2PD7GtUBdu5syZdZfnZq06cuRIsnb06NFkLTdb12jK9Zw6OjqStVT7P/nkk2hTwr2qY8D17r6Q2pQmi8zsamAVtRm55gMHgDuiLZP2M2RwvGbgv++E4uHA9cCLxfK1wC0j0UCppkbnx+koZqrYB7wC/Bc46O4Dd0HfjaZ3G1caCk4xgVI3MJvaBEpfb/QNNCPX2DSsXpW7HwT+BnwLmG5mA9OkzAb2JNbRjFxjUCMzcs00s+nF8zOA7wFvUwvQD4uXLQPWjVAbpYrcPfsAvgH8E3iL2nRtPyuWXwRsArYDvwcmNbAt16PtHj31/i0rc3ZcKktnx6U8Co6EKDgSouBIiIIjIY1MkF2mj4BdxfMZxe9SU9W/j7n1Fo5qd/wLb2zWo6PJ/9dufx/6qJIQBUdCWhmc1S187ypqq7+Pln3HkfamjyoJaUlwzGyRmb1jZtvNbEUr2tBKxT1M95nZtkHLOs3sFTN7t/hZ6XucjnpwzKwDeBy4EVhA7YZpC0a7HS32NLDolGUrgA3u3gVsKH6vrFbsca4Ctrv7juJymueAxS1oR8u4+2vAx6csXkxt0D+0weD/VgTnfGDwDIca6F4zq7jHO0AfMKuVjRmKvhxXkNe6upXu7rYiOHuAOYN+Tw50H2f2DtxZufi5r8XtyWpFcN4AuszsQjObCCwF1regHVWzntqgf2iDwf8tOQBoZjcBvwQ6gDXu/vNRb0QLmdmzwHXUzojvBVYCfwJeAC6gNoJgibuf+gW6MnTkWEL05VhCFBwJUXAkRMGREAVHQhQcCVFwJETBkZD/AYdcVS5slA+pAAAAAElFTkSuQmCC\n"
     },
     "metadata": {
      "needs_background": "light"
     }
    }
   ],
   "source": [
    "plt.imshow(hogim, cmap = 'gray')"
   ]
  },
  {
   "cell_type": "code",
   "execution_count": 39,
   "metadata": {
    "tags": []
   },
   "outputs": [],
   "source": [
    "\n"
   ]
  },
  {
   "cell_type": "code",
   "execution_count": null,
   "metadata": {},
   "outputs": [],
   "source": []
  }
 ]
}<|MERGE_RESOLUTION|>--- conflicted
+++ resolved
@@ -45,15 +45,7 @@
   },
   {
    "cell_type": "code",
-<<<<<<< HEAD
-<<<<<<< HEAD
-   "execution_count": 14,
-=======
    "execution_count": 17,
->>>>>>> 4d877663dc2535d2aec504e325518e5b69b12474
-=======
-   "execution_count": 17,
->>>>>>> 4d877663
    "metadata": {},
    "outputs": [],
    "source": [
@@ -88,15 +80,7 @@
   },
   {
    "cell_type": "code",
-<<<<<<< HEAD
-<<<<<<< HEAD
-   "execution_count": 7,
-=======
    "execution_count": 19,
->>>>>>> 4d877663dc2535d2aec504e325518e5b69b12474
-=======
-   "execution_count": 19,
->>>>>>> 4d877663
    "metadata": {},
    "outputs": [],
    "source": [
@@ -106,15 +90,6 @@
   },
   {
    "cell_type": "code",
-<<<<<<< HEAD
-<<<<<<< HEAD
-   "execution_count": 12,
-   "metadata": {},
-   "outputs": [],
-   "source": [
-    "def get_cropped(labels, i, option =0):\n",
-    "    image = pre_process(train_path, labels['name'][i])\n",
-=======
    "execution_count": null,
    "metadata": {},
    "outputs": [],
@@ -126,19 +101,6 @@
    "metadata": {},
    "outputs": [],
    "source": [
-=======
-   "execution_count": null,
-   "metadata": {},
-   "outputs": [],
-   "source": []
-  },
-  {
-   "cell_type": "code",
-   "execution_count": 20,
-   "metadata": {},
-   "outputs": [],
-   "source": [
->>>>>>> 4d877663
     "kernel = np.array([[0,-1,0], [-1,5,-1], [0,-1,0]], np.float32)\n",
     "def pre_process(path,name, factor=1.3):\n",
     "    \"\"\"\n",
@@ -177,10 +139,6 @@
     "def get_cropped(path,labels, i):\n",
     "    #image = cv2.imread(os.path.join(train_path, labels['name'][i]))\n",
     "    image = pre_process(path, labels['name'][i])\n",
-<<<<<<< HEAD
->>>>>>> 4d877663dc2535d2aec504e325518e5b69b12474
-=======
->>>>>>> 4d877663
     "    x1 = labels['top'][i]\n",
     "    if (x1 < 0): \n",
     "        x1 = 0\n",
@@ -190,58 +148,18 @@
     "    if (y1 < 0): \n",
     "        y1 = 0\n",
     "    y2 = y1 + labels['width'][i]\n",
-<<<<<<< HEAD
-<<<<<<< HEAD
-    "    cropimg = image[x1:x2,y1:y2]\n",
-    "    if (option == 0): #16x32\n",
-    "        if (((x2-x1) < 32 ) or ((y2-y1)<16)):\n",
-    "            #print('return NONE')\n",
-    "            return None\n",
-    "    elif(option == 1): #16x24\n",
-    "        if (((x2-x1) < 24 ) or ((y2-y1)<16)):\n",
-    "            #print('return NONE')\n",
-    "            return None\n",
-=======
     "    #if y2 < 0: y2 = 0\n",
     "    cropimg = image[x1:x2,y1:y2]\n",
     "    \n",
->>>>>>> 4d877663dc2535d2aec504e325518e5b69b12474
-=======
-    "    #if y2 < 0: y2 = 0\n",
-    "    cropimg = image[x1:x2,y1:y2]\n",
-    "    \n",
->>>>>>> 4d877663
     "    return cropimg"
    ]
   },
   {
    "cell_type": "code",
-<<<<<<< HEAD
-<<<<<<< HEAD
-   "execution_count": 9,
-   "metadata": {},
-   "outputs": [],
-   "source": [
-    "def resize_img(img, option = 0):\n",
-    "    #option 0: 16x32\n",
-    "    #option 1: 16x24\n",
-    "    if option == 0:\n",
-    "        dim = (16,32)\n",
-    "    elif option == 1:\n",
-    "        dim = (16,24)\n",
-    "    #print(img.shape)\n",
-    "    img_resized = cv2.resize(img, dim, interpolation = cv2.INTER_AREA)\n",
-=======
    "execution_count": 22,
    "metadata": {},
    "outputs": [],
    "source": [
-=======
-   "execution_count": 22,
-   "metadata": {},
-   "outputs": [],
-   "source": [
->>>>>>> 4d877663
     "def resize_img(img, option = 0):\r\n",
     "    #option 0: 16x32\r\n",
     "    #option 1: 8x16\r\n",
@@ -251,24 +169,12 @@
     "        dim = (8,16)\r\n",
     "    #print(img.shape)\r\n",
     "    img_resized = cv2.resize(img, dim, interpolation = cv2.INTER_AREA)\r\n",
-<<<<<<< HEAD
->>>>>>> 4d877663dc2535d2aec504e325518e5b69b12474
-=======
->>>>>>> 4d877663
     "    return img_resized"
    ]
   },
   {
    "cell_type": "code",
-<<<<<<< HEAD
-<<<<<<< HEAD
-   "execution_count": 15,
-=======
    "execution_count": 23,
->>>>>>> 4d877663dc2535d2aec504e325518e5b69b12474
-=======
-   "execution_count": 23,
->>>>>>> 4d877663
    "metadata": {
     "tags": []
    },
@@ -277,76 +183,11 @@
      "output_type": "stream",
      "name": "stderr",
      "text": [
-<<<<<<< HEAD
-<<<<<<< HEAD
-      "100%|███████████████████████████████████████████████████████████████████████████| 73257/73257 [05:17<00:00, 230.42it/s]\n"
-=======
       "100%|██████████| 33402/33402 [00:45<00:00, 739.62it/s]\n"
->>>>>>> 4d877663dc2535d2aec504e325518e5b69b12474
-=======
-      "100%|██████████| 33402/33402 [00:45<00:00, 739.62it/s]\n"
->>>>>>> 4d877663
      ]
     }
    ],
    "source": [
-<<<<<<< HEAD
-<<<<<<< HEAD
-    "filename = 'HOG_16x24'\n",
-    "count = 0\n",
-    "num_desc = 540\n",
-    "tosave = np.zeros((len(labels), num_desc))\n",
-    "for i in tqdm(range(len(labels))):\n",
-    "    I = get_cropped(labels, i, option=1)\n",
-    "    if (I is None):\n",
-    "        count = count+1\n",
-    "        continue\n",
-    "    I = resize_img(I, option =1)\n",
-    "    desc= hog(I, orientations=9, pixels_per_cell = (4,4), cells_per_block = (2,2))\n",
-    "    #print(tosave[i,:].shape)\n",
-    "    \n",
-    "    #print('i is', i)\n",
-    "    tosave[i,:] = desc \n"
-   ]
-  },
-  {
-   "cell_type": "code",
-   "execution_count": 16,
-   "metadata": {},
-   "outputs": [
-    {
-     "name": "stdout",
-     "output_type": "stream",
-     "text": [
-      "(73257, 540)\n",
-      "42912\n"
-     ]
-    }
-   ],
-   "source": [
-    "print(tosave.shape)\n",
-    "print(count)"
-   ]
-  },
-  {
-   "cell_type": "code",
-   "execution_count": 17,
-   "metadata": {
-    "tags": []
-   },
-   "outputs": [
-    {
-     "name": "stderr",
-     "output_type": "stream",
-     "text": [
-      "100%|████████████████████████████████████████████████████████████████████████████| 73257/73257 [12:38<00:00, 96.57it/s]"
-     ]
-    },
-    {
-     "name": "stdout",
-     "output_type": "stream",
-     "text": [
-      "(16386300,)\n"
      ]
     },
     {
@@ -358,15 +199,6 @@
     }
    ],
    "source": [
-    "#print(tosave.shape)\n",
-    "tosavenew = np.array([])\n",
-    "for i in tqdm(range(len(labels))):\n",
-    "    if np.all(tosave[i,:] == np.zeros(num_desc)):\n",
-    "        continue\n",
-    "    tosavenew = np.append(tosavenew, tosave[i,:])\n",
-    "print(tosavenew.shape)\n",
-    "tosavenew = tosavenew.reshape(-1,num_desc)"
-=======
     "filename = 'HOG_16x32'\n",
     "num_desc = 756\n",
     "tosave = np.zeros((len(train_images), num_desc))\n",
@@ -378,50 +210,13 @@
     "    \n",
     "    #print('i is', i)\n",
     "    tosave[i,:] = desc "
->>>>>>> 4d877663dc2535d2aec504e325518e5b69b12474
-=======
-    "filename = 'HOG_16x32'\n",
-    "num_desc = 756\n",
-    "tosave = np.zeros((len(train_images), num_desc))\n",
-    "for i in tqdm(range(len(train_images))):\n",
-    "    I = get_cropped(train_path,labels, i)\n",
-    "    I = resize_img(I, option =0)\n",
-    "    desc= hog(I, orientations= 9, pixels_per_cell = (4,4), cells_per_block = (2,2))\n",
-    "    #print(tosave[i,:].shape)\n",
-    "    \n",
-    "    #print('i is', i)\n",
-    "    tosave[i,:] = desc "
->>>>>>> 4d877663
-   ]
-  },
-  {
-   "cell_type": "code",
-<<<<<<< HEAD
-<<<<<<< HEAD
-   "execution_count": 18,
-   "metadata": {},
-   "outputs": [
-    {
-     "data": {
-      "text/plain": [
-       "(30345, 540)"
-      ]
-     },
-     "execution_count": 18,
-     "metadata": {},
-     "output_type": "execute_result"
-    }
-   ],
-=======
+   ]
+  },
+  {
+   "cell_type": "code",
    "execution_count": 24,
    "metadata": {},
    "outputs": [],
->>>>>>> 4d877663dc2535d2aec504e325518e5b69b12474
-=======
-   "execution_count": 24,
-   "metadata": {},
-   "outputs": [],
->>>>>>> 4d877663
    "source": [
     "fileObj = open('./' + filename, 'wb')\n",
     "pickle.dump(tosave, fileObj)\n",
@@ -430,29 +225,11 @@
   },
   {
    "cell_type": "code",
-<<<<<<< HEAD
-<<<<<<< HEAD
-   "execution_count": 19,
-   "metadata": {},
-   "outputs": [],
-   "source": [
-    "fileObj = open('./16x24/' + filename, 'wb')\n",
-    "pickle.dump(tosavenew, fileObj)\n",
-    "fileObj.close()"
-=======
    "execution_count": 25,
    "metadata": {},
    "outputs": [],
    "source": [
     "#tosave[0:1,:]"
->>>>>>> 4d877663dc2535d2aec504e325518e5b69b12474
-=======
-   "execution_count": 25,
-   "metadata": {},
-   "outputs": [],
-   "source": [
-    "#tosave[0:1,:]"
->>>>>>> 4d877663
    ]
   },
   {
