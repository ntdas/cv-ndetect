--- conflicted
+++ resolved
@@ -139,10 +139,6 @@
         for j in range(boxes.shape[0]):
             iou_score = iou(D[i,:], boxes[j,:])
             score[j] *= 1-iou_score
-<<<<<<< HEAD
-#             score[j] *= np.exp(-0.5*(iou_score*iou_score))
-=======
->>>>>>> 94a6ea5c
     
     # Remove all box with score lower than threshold
     index = np.where(S < threshold)[0]
@@ -192,7 +188,7 @@
                 # By default it's a false positive
                 flag = True
                 # Get window position
-                left = np.int(x*scale**k)
+                left=np.int(x*scale**k)
                 right = np.int((x+winSize[0]-1)*scale**k)
                 top = np.int(y*scale**k)
                 bottom = np.int((y+winSize[1]-1)*scale**k)
@@ -209,12 +205,7 @@
                         flag = False
                         break
                 if flag:
-<<<<<<< HEAD
-#                     yield (fd, prob[0,1])
                     yield (fd, prob[0,1], window)
-        
-=======
-                    yield (fd, prob[0,1])
 
 def get_predicted_bbx(path, name, w=16, h=32, scale=1.2):
     bbx, pred = [], []
@@ -278,5 +269,4 @@
 
     AP = np.sum((recall[i+1] - recall[i]) * precision[i])
 
-    return AP
->>>>>>> 94a6ea5c
+    return AP